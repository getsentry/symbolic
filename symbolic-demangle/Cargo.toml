--- conflicted
+++ resolved
@@ -31,13 +31,8 @@
 swift = ["cc"]
 
 [dependencies]
-<<<<<<< HEAD
 cpp_demangle = { git = "https://github.com/Swatinem/cpp_demangle", branch = "sentry-patches", version = "0.3.2", optional = true }
-msvc-demangler = { git = "https://github.com/Swatinem/msvc-demangler-rust", branch = "sentry-patches", version = "0.8.0", optional = true }
-=======
-cpp_demangle = { version = "0.3.2", optional = true }
 msvc-demangler = { version = "0.9.0", optional = true }
->>>>>>> f1c19c88
 rustc-demangle = { version = "0.1.16", optional = true }
 symbolic-common = { version = "8.1.0", path = "../symbolic-common" }
 
