[package]
name = "symbolic-minidump"
<<<<<<< HEAD
version = "1.0.2"
build = "build.rs"
=======
version = "1.0.3"
>>>>>>> 86926456
authors = ["Armin Ronacher <armin.ronacher@active-4.com>"]

[dependencies]
gimli = { git = "https://github.com/gimli-rs/gimli.git" }
goblin = "0.0"
symbolic-common = { path = "../common" }
symbolic-debuginfo = { path = "../debuginfo" }
uuid = { version = "0.5", features = ["use_std"] }<|MERGE_RESOLUTION|>--- conflicted
+++ resolved
@@ -1,12 +1,8 @@
 [package]
 name = "symbolic-minidump"
-<<<<<<< HEAD
-version = "1.0.2"
+version = "1.0.3"
+authors = ["Armin Ronacher <armin.ronacher@active-4.com>"]
 build = "build.rs"
-=======
-version = "1.0.3"
->>>>>>> 86926456
-authors = ["Armin Ronacher <armin.ronacher@active-4.com>"]
 
 [dependencies]
 gimli = { git = "https://github.com/gimli-rs/gimli.git" }
