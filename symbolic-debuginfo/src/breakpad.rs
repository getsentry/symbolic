//! Support for Breakpad ASCII symbols, used by the Breakpad and Crashpad libraries.

use std::borrow::Cow;
use std::collections::BTreeMap;
use std::error::Error;
use std::fmt;
use std::str;

use thiserror::Error;

use symbolic_common::{Arch, AsSelf, CodeId, DebugId, Language, Name, NameMangling};

use crate::base::*;
use crate::private::{Lines, Parse};

/// Length at which the breakpad header will be capped.
///
/// This is a protection against reading an entire breakpad file at once if the first characters do
/// not contain a valid line break.
const BREAKPAD_HEADER_CAP: usize = 320;

/// Placeholder used for missing function or symbol names.
const UNKNOWN_NAME: &str = "<unknown>";

/// The error type for [`BreakpadError`].
#[non_exhaustive]
#[derive(Copy, Clone, Debug, PartialEq, Eq)]
pub enum BreakpadErrorKind {
    /// The symbol header (`MODULE` record) is missing.
    InvalidMagic,

    /// A part of the file is not encoded in valid UTF-8.
    BadEncoding,

    /// A record violates the Breakpad symbol syntax.
    #[deprecated(note = "This is now covered by the Parse variant")]
    BadSyntax,

    /// Parsing of a record failed.
    ///
    /// The field exists only for API compatibility reasons.
    Parse(&'static str),

    /// The module ID is invalid.
    InvalidModuleId,

    /// The architecture is invalid.
    InvalidArchitecture,
}

impl fmt::Display for BreakpadErrorKind {
    fn fmt(&self, f: &mut fmt::Formatter<'_>) -> fmt::Result {
        match self {
            Self::InvalidMagic => write!(f, "missing breakpad symbol header"),
            Self::BadEncoding => write!(f, "bad utf-8 sequence"),
            Self::Parse(_) => write!(f, "parsing error"),
            Self::InvalidModuleId => write!(f, "invalid module id"),
            Self::InvalidArchitecture => write!(f, "invalid architecture"),
            _ => Ok(()),
        }
    }
}

/// An error when dealing with [`BreakpadObject`](struct.BreakpadObject.html).
#[derive(Debug, Error)]
#[error("{kind}")]
pub struct BreakpadError {
    kind: BreakpadErrorKind,
    #[source]
    source: Option<Box<dyn Error + Send + Sync + 'static>>,
}

impl BreakpadError {
    /// Creates a new Breakpad error from a known kind of error as well as an arbitrary error
    /// payload.
    fn new<E>(kind: BreakpadErrorKind, source: E) -> Self
    where
        E: Into<Box<dyn Error + Send + Sync>>,
    {
        let source = Some(source.into());
        Self { kind, source }
    }

    /// Returns the corresponding [`BreakpadErrorKind`] for this error.
    pub fn kind(&self) -> BreakpadErrorKind {
        self.kind
    }
}

impl From<BreakpadErrorKind> for BreakpadError {
    fn from(kind: BreakpadErrorKind) -> Self {
        Self { kind, source: None }
    }
}

impl From<str::Utf8Error> for BreakpadError {
    fn from(e: str::Utf8Error) -> Self {
        Self::new(BreakpadErrorKind::BadEncoding, e)
    }
}

impl From<parsing::ParseBreakpadError> for BreakpadError {
    fn from(e: parsing::ParseBreakpadError) -> Self {
        Self::new(BreakpadErrorKind::Parse(""), e)
    }
}

// TODO(ja): Test the parser

/// A [module record], constituting the header of a Breakpad file.
///
/// Example: `MODULE Linux x86 D3096ED481217FD4C16B29CD9BC208BA0 firefox-bin`
///
/// [module record]: https://github.com/google/breakpad/blob/master/docs/symbol_files.md#module-records
#[derive(Clone, Debug, Default, Eq, PartialEq)]
pub struct BreakpadModuleRecord<'d> {
    /// Name of the operating system.
    pub os: &'d str,
    /// Name of the CPU architecture.
    pub arch: &'d str,
    /// Breakpad identifier.
    pub id: &'d str,
    /// Name of the original file.
    ///
    /// This usually corresponds to the debug file (such as a PDB), but might not necessarily have a
    /// special file extension, such as for MachO dSYMs which share the same name as their code
    /// file.
    pub name: &'d str,
}

impl<'d> BreakpadModuleRecord<'d> {
    /// Parses a module record from a single line.
    pub fn parse(data: &'d [u8]) -> Result<Self, BreakpadError> {
        let string = str::from_utf8(data)?;
        Ok(parsing::module_record_final(&string)?)
    }
}

/// An information record.
///
/// This record type is not documented, but appears in Breakpad symbols after the header. It seems
/// that currently only a `CODE_ID` scope is used, which contains the platform-dependent original
/// code identifier of an object file.
#[derive(Clone, Debug, Eq, PartialEq)]
pub enum BreakpadInfoRecord<'d> {
    /// Information on the code file.
    CodeId {
        /// Identifier of the code file.
        code_id: &'d str,
        /// File name of the code file.
        code_file: &'d str,
    },
    /// Any other INFO record.
    Other {
        /// The scope of this info record.
        scope: &'d str,
        /// The information for this scope.
        info: &'d str,
    },
}

impl<'d> BreakpadInfoRecord<'d> {
    /// Parses an info record from a single line.
    pub fn parse(data: &'d [u8]) -> Result<Self, BreakpadError> {
        let string = str::from_utf8(data)?;
        Ok(parsing::info_record_final(&string)?)
    }
}

/// An iterator over info records in a Breakpad object.
#[derive(Clone, Debug)]
pub struct BreakpadInfoRecords<'d> {
    lines: Lines<'d>,
    finished: bool,
}

impl<'d> Iterator for BreakpadInfoRecords<'d> {
    type Item = Result<BreakpadInfoRecord<'d>, BreakpadError>;

    fn next(&mut self) -> Option<Self::Item> {
        if self.finished {
            return None;
        }

        while let Some(line) = self.lines.next() {
            if line.starts_with(b"MODULE ") {
                continue;
            }

            // Fast path: INFO records come right after the header.
            if !line.starts_with(b"INFO ") {
                break;
            }

            return Some(BreakpadInfoRecord::parse(line));
        }

        self.finished = true;
        None
    }
}

/// A [file record], specifying the path to a source code file.
///
/// The ID of this record is referenced by [`BreakpadLineRecord`]. File records are not necessarily
/// consecutive or sorted by their identifier. The Breakpad symbol writer might reuse original
/// identifiers from the source debug file when dumping symbols.
///
/// Example: `FILE 2 /home/jimb/mc/in/browser/app/nsBrowserApp.cpp`
///
/// [file record]: https://github.com/google/breakpad/blob/master/docs/symbol_files.md#file-records
/// [`LineRecord`]: struct.BreakpadLineRecord.html
#[derive(Clone, Debug, Default, Eq, PartialEq)]
pub struct BreakpadFileRecord<'d> {
    /// Breakpad-internal identifier of the file.
    pub id: u64,
    /// The path to the source file, usually relative to the compilation directory.
    pub name: &'d str,
}

impl<'d> BreakpadFileRecord<'d> {
    /// Parses a file record from a single line.
    pub fn parse(data: &'d [u8]) -> Result<Self, BreakpadError> {
        let string = str::from_utf8(data)?;
        Ok(parsing::file_record_final(&string)?)
    }
}

/// An iterator over file records in a Breakpad object.
#[derive(Clone, Debug)]
pub struct BreakpadFileRecords<'d> {
    lines: Lines<'d>,
    finished: bool,
}

impl<'d> Iterator for BreakpadFileRecords<'d> {
    type Item = Result<BreakpadFileRecord<'d>, BreakpadError>;

    fn next(&mut self) -> Option<Self::Item> {
        if self.finished {
            return None;
        }

        while let Some(line) = self.lines.next() {
            if line.starts_with(b"MODULE ") || line.starts_with(b"INFO ") {
                continue;
            }

            // Fast path: FILE records come right after the header.
            if !line.starts_with(b"FILE ") {
                break;
            }

            return Some(BreakpadFileRecord::parse(line));
        }

        self.finished = true;
        None
    }
}

/// A map of file paths by their file ID.
pub type BreakpadFileMap<'d> = BTreeMap<u64, &'d str>;

/// A [public function symbol record].
///
/// Example: `PUBLIC m 2160 0 Public2_1`
///
/// [public function symbol record]: https://github.com/google/breakpad/blob/master/docs/symbol_files.md#public-records
#[derive(Clone, Debug, Default, Eq, PartialEq)]
pub struct BreakpadPublicRecord<'d> {
    /// Whether this symbol was referenced multiple times.
    pub multiple: bool,
    /// The address of this symbol relative to the image base (load address).
    pub address: u64,
    /// The size of the parameters on the runtime stack.
    pub parameter_size: u64,
    /// The demangled function name of the symbol.
    pub name: &'d str,
}

impl<'d> BreakpadPublicRecord<'d> {
    /// Parses a public record from a single line.
    pub fn parse(data: &'d [u8]) -> Result<Self, BreakpadError> {
        let string = str::from_utf8(data)?;
        Ok(parsing::public_record_final(&string)?)
    }
}

/// An iterator over public symbol records in a Breakpad object.
#[derive(Clone, Debug)]
pub struct BreakpadPublicRecords<'d> {
    lines: Lines<'d>,
    finished: bool,
}

impl<'d> Iterator for BreakpadPublicRecords<'d> {
    type Item = Result<BreakpadPublicRecord<'d>, BreakpadError>;

    fn next(&mut self) -> Option<Self::Item> {
        if self.finished {
            return None;
        }

        while let Some(line) = self.lines.next() {
            // Fast path: PUBLIC records are always before stack records. Once we encounter the
            // first stack record, we can therefore exit.
            if line.starts_with(b"STACK ") {
                break;
            }

            if !line.starts_with(b"PUBLIC ") {
                continue;
            }

            return Some(BreakpadPublicRecord::parse(line));
        }

        self.finished = true;
        None
    }
}

/// A [function record] including line information.
///
/// Example: `FUNC m c184 30 0 nsQueryInterfaceWithError::operator()(nsID const&, void**) const`
///
/// [function record]: https://github.com/google/breakpad/blob/master/docs/symbol_files.md#func-records
#[derive(Clone, Default)]
pub struct BreakpadFuncRecord<'d> {
    /// Whether this function was referenced multiple times.
    pub multiple: bool,
    /// The start address of this function relative to the image base (load address).
    pub address: u64,
    /// The size of the code covered by this function's line records.
    pub size: u64,
    /// The size of the parameters on the runtime stack.
    pub parameter_size: u64,
    /// The demangled function name.
    pub name: &'d str,
    lines: Lines<'d>,
}

impl<'d> BreakpadFuncRecord<'d> {
    /// Parses a function record from a set of lines.
    ///
    /// The first line must contain the function record itself. The lines iterator may contain line
    /// records for this function, which are read until another record isencountered or the file
    /// ends.
    pub fn parse(data: &'d [u8], lines: Lines<'d>) -> Result<Self, BreakpadError> {
        let string = str::from_utf8(data)?;
        let mut record = parsing::func_record_final(&string)?;

        record.lines = lines;
        Ok(record)
    }

    /// Returns an iterator over line records associated to this function.
    pub fn lines(&self) -> BreakpadLineRecords<'d> {
        BreakpadLineRecords {
            lines: self.lines.clone(),
            finished: false,
        }
    }
}

impl PartialEq for BreakpadFuncRecord<'_> {
    fn eq(&self, other: &BreakpadFuncRecord<'_>) -> bool {
        self.multiple == other.multiple
            && self.address == other.address
            && self.size == other.size
            && self.parameter_size == other.parameter_size
            && self.name == other.name
    }
}

impl Eq for BreakpadFuncRecord<'_> {}

impl fmt::Debug for BreakpadFuncRecord<'_> {
    fn fmt(&self, f: &mut fmt::Formatter<'_>) -> fmt::Result {
        f.debug_struct("BreakpadFuncRecord")
            .field("multiple", &self.multiple)
            .field("address", &self.address)
            .field("size", &self.size)
            .field("parameter_size", &self.parameter_size)
            .field("name", &self.name)
            .finish()
    }
}

/// An iterator over function records in a Breakpad object.
#[derive(Clone, Debug)]
pub struct BreakpadFuncRecords<'d> {
    lines: Lines<'d>,
    finished: bool,
}

impl<'d> Iterator for BreakpadFuncRecords<'d> {
    type Item = Result<BreakpadFuncRecord<'d>, BreakpadError>;

    fn next(&mut self) -> Option<Self::Item> {
        if self.finished {
            return None;
        }

        while let Some(line) = self.lines.next() {
            // Fast path: FUNC records are always before stack records. Once we encounter the
            // first stack record, we can therefore exit.
            if line.starts_with(b"STACK ") {
                break;
            }

            if !line.starts_with(b"FUNC ") {
                continue;
            }

            return Some(BreakpadFuncRecord::parse(line, self.lines.clone()));
        }

        self.finished = true;
        None
    }
}

/// A [line record] associated to a `BreakpadFunctionRecord`.
///
/// Line records are so frequent in a Breakpad symbol file that they do not have a record
/// identifier. They immediately follow the [`BreakpadFuncRecord`] that they belong to. Thus, an
/// iterator over line records can be obtained from the function record.
///
/// Example: `c184 7 59 4`
///
/// [line record]: https://github.com/google/breakpad/blob/master/docs/symbol_files.md#line-records
/// [`BreakpadFuncRecord`]: struct.BreakpadFuncRecord.html
#[derive(Clone, Debug, Default, Eq, PartialEq)]
pub struct BreakpadLineRecord {
    /// The start address for this line relative to the image base (load address).
    pub address: u64,
    /// The size of the code covered by this line record.
    pub size: u64,
    /// The line number (zero means no line number).
    pub line: u64,
    /// Identifier of the [`BreakpadFileRecord`] specifying the file name.
    pub file_id: u64,
}

impl BreakpadLineRecord {
    /// Parses a line record from a single line.
    pub fn parse(data: &[u8]) -> Result<Self, BreakpadError> {
        let string = str::from_utf8(data)?;
        Ok(parsing::line_record_final(&string)?)
    }

    /// Resolves the filename for this record in the file map.
    pub fn filename<'d>(&self, file_map: &BreakpadFileMap<'d>) -> Option<&'d str> {
        file_map.get(&self.file_id).cloned()
    }
}

/// An iterator over line records in a `BreakpadFunctionRecord`.
#[derive(Clone, Debug)]
pub struct BreakpadLineRecords<'d> {
    lines: Lines<'d>,
    finished: bool,
}

impl<'d> Iterator for BreakpadLineRecords<'d> {
    type Item = Result<BreakpadLineRecord, BreakpadError>;

    fn next(&mut self) -> Option<Self::Item> {
        if self.finished {
            return None;
        }

        while let Some(line) = self.lines.next() {
            // Stop parsing LINE records once other expected records are encountered.
            if line.starts_with(b"FUNC ")
                || line.starts_with(b"PUBLIC ")
                || line.starts_with(b"STACK ")
            {
                break;
            }

            // There might be empty lines throughout the file (or at the end). This is the only
            // iterator that cannot rely on a record identifier, so we have to explicitly skip empty
            // lines.
            if line.is_empty() {
                continue;
            }

            let record = match BreakpadLineRecord::parse(line) {
                Ok(record) => record,
                Err(error) => return Some(Err(error)),
            };

            // Skip line records for empty ranges. These do not carry any information.
            if record.size > 0 {
                return Some(Ok(record));
            }
        }

        self.finished = true;
        None
    }
}

/// A `STACK CFI` record. Usually associated with a [BreakpadStackCfiRecord].
#[derive(Clone, Debug, Eq, PartialEq, Default)]
pub struct BreakpadStackCfiDeltaRecord<'d> {
    /// The address covered by the record.
    pub address: u64,

    /// The unwind program rules.
    pub rules: &'d str,
}

impl<'d> BreakpadStackCfiDeltaRecord<'d> {
    /// Parses a single `STACK CFI` record.
    pub fn parse(data: &'d [u8]) -> Result<Self, BreakpadError> {
        let string = str::from_utf8(data)?;
        Ok(parsing::stack_cfi_delta_record_final(&string)?)
    }
}

/// A [call frame information record](https://github.com/google/breakpad/blob/master/docs/symbol_files.md#stack-cfi-records)
/// for platforms other than Windows x86.
///
/// This bundles together a `STACK CFI INIT` record and its associated `STACK CFI` records.
#[derive(Clone, Debug, Default)]
pub struct BreakpadStackCfiRecord<'d> {
    /// The starting address covered by this record.
    pub start: u64,

    /// The number of bytes covered by this record.
    pub size: u64,

    /// The unwind program rules in the `STACK CFI INIT` record.
    pub init_rules: &'d str,

    /// The `STACK CFI` records belonging to a single `STACK CFI INIT record.
    deltas: Lines<'d>,
}

impl<'d> BreakpadStackCfiRecord<'d> {
    /// Parses a `STACK CFI INIT` record from a single line.
    pub fn parse(data: &'d [u8]) -> Result<Self, BreakpadError> {
        let string = str::from_utf8(data)?;
        Ok(parsing::stack_cfi_record_final(&string)?)
    }

    /// Returns an iterator over this record's delta records.
    pub fn deltas(&self) -> BreakpadStackCfiDeltaRecords<'d> {
        BreakpadStackCfiDeltaRecords {
            lines: self.deltas.clone(),
        }
    }
}

impl<'d> PartialEq for BreakpadStackCfiRecord<'d> {
    fn eq(&self, other: &Self) -> bool {
        self.start == other.start && self.size == other.size && self.init_rules == other.init_rules
    }
}

impl<'d> Eq for BreakpadStackCfiRecord<'d> {}

/// An iterator over stack cfi delta records associated with a particular
/// [`BreakpadStackCfiRecord`].
#[derive(Clone, Debug, Default)]
pub struct BreakpadStackCfiDeltaRecords<'d> {
    lines: Lines<'d>,
}

impl<'d> Iterator for BreakpadStackCfiDeltaRecords<'d> {
    type Item = Result<BreakpadStackCfiDeltaRecord<'d>, BreakpadError>;

    fn next(&mut self) -> Option<Self::Item> {
        if let Some(line) = self.lines.next() {
            if line.starts_with(b"STACK CFI INIT") || !line.starts_with(b"STACK CFI") {
                self.lines = Lines::default();
            } else {
                return Some(BreakpadStackCfiDeltaRecord::parse(line));
            }
        }

        None
    }
}

/// An iterator over dwarf stack frame records in a Breakpad object.
#[derive(Clone, Debug, Default)]
pub struct BreakpadStackCfiRecords<'d> {
    lines: Lines<'d>,
}

impl<'d> BreakpadStackCfiRecords<'d> {
    /// Creates an iterator over [`BreakpadStackCfiRecord`]s contained in a slice of data.
    pub fn new(data: &'d [u8]) -> Self {
        Self {
            lines: Lines::new(data),
        }
    }
}

impl<'d> Iterator for BreakpadStackCfiRecords<'d> {
    type Item = Result<BreakpadStackCfiRecord<'d>, BreakpadError>;

    fn next(&mut self) -> Option<Self::Item> {
        while let Some(line) = self.lines.next() {
            if line.starts_with(b"STACK CFI INIT") {
                return Some(BreakpadStackCfiRecord::parse(line).map(|mut r| {
                    r.deltas = self.lines.clone();
                    r
                }));
            }
        }

        None
    }
}

/// Possible types of data held by a [`BreakpadStackWinRecord`], as listed in
/// [http://msdn.microsoft.com/en-us/library/bc5207xw%28VS.100%29.aspx]. Breakpad only deals with
/// types 0 (`FPO`) and 4 (`FrameData`).
#[derive(Clone, Copy, Debug, Eq, PartialEq)]
pub enum BreakpadStackWinRecordType {
    /// Frame pointer omitted; FPO info available.
    Fpo = 0,

    /// Kernel Trap frame.
    Trap = 1,

    /// Kernel Trap frame.
    Tss = 2,

    /// Standard EBP stack frame.
    Standard = 3,

    /// Frame pointer omitted; Frame data info available.
    FrameData = 4,

    /// Frame that does not have any debug info.
    Unknown = -1,
}

/// A [Windows stack frame record], used on x86.
///
/// Example: `STACK WIN 4 2170 14 1 0 0 0 0 0 1 $eip 4 + ^ = $esp $ebp 8 + = $ebp $ebp ^ =`
///
/// [Windows stack frame record]: https://github.com/google/breakpad/blob/master/docs/symbol_files.md#stack-win-records
#[derive(Clone, Debug, Eq, PartialEq)]
pub struct BreakpadStackWinRecord<'d> {
    /// The type of frame data this record holds.
    pub ty: BreakpadStackWinRecordType,

    /// The starting address covered by this record, relative to the module's load address.
    pub code_start: u32,

    /// The number of bytes covered by this record.
    pub code_size: u32,

    /// The size of the prologue machine code within the record's range in bytes.
    pub prolog_size: u16,

    /// The size of the epilogue machine code within the record's range in bytes.
    pub epilog_size: u16,

    /// The number of bytes this function expects to be passed as arguments.
    pub params_size: u32,

    /// The number of bytes used by this function to save callee-saves registers.
    pub saved_regs_size: u16,

    /// The number of bytes used to save this function's local variables.
    pub locals_size: u32,

    /// The maximum number of bytes pushed on the stack in the frame.
    pub max_stack_size: u32,

    /// Whether this function uses the base pointer register as a general-purpose register.
    ///
    /// This is only relevant for records of type 0 (`FPO`).
    pub uses_base_pointer: bool,

    /// A string describing a program for recovering the caller's register values.
    ///
    /// This is only expected to be present for records of type 4 (`FrameData`).
    pub program_string: Option<&'d str>,
}

impl<'d> BreakpadStackWinRecord<'d> {
    /// Parses a Windows stack record from a single line.
    pub fn parse(data: &'d [u8]) -> Result<Self, BreakpadError> {
        let string = str::from_utf8(data)?;
        Ok(parsing::stack_win_record_final(&string)?)
    }
}

<<<<<<< HEAD
/// An iterator over windows stack frame records in a Breakpad object.
#[derive(Clone, Debug, Default)]
pub struct BreakpadStackWinRecords<'d> {
    lines: Lines<'d>,
}
=======
    // Constructs a stack record directly from a Pest parser pair.
    fn from_pair(pair: pest::iterators::Pair<'d, Rule>) -> Self {
        let mut pairs = pair.into_inner();
        let ty = match pairs.next().unwrap().as_str() {
            "0" => BreakpadStackWinRecordType::Fpo,
            "1" => BreakpadStackWinRecordType::Trap,
            "2" => BreakpadStackWinRecordType::Tss,
            "3" => BreakpadStackWinRecordType::Standard,
            "4" => BreakpadStackWinRecordType::FrameData,
            _ => BreakpadStackWinRecordType::Unknown,
        };
        let code_start = u32::from_str_radix(pairs.next().unwrap().as_str(), 16).unwrap();
        let code_size = u32::from_str_radix(pairs.next().unwrap().as_str(), 16).unwrap();
        let prolog_size = u16::from_str_radix(pairs.next().unwrap().as_str(), 16).unwrap();
        let epilog_size = u16::from_str_radix(pairs.next().unwrap().as_str(), 16).unwrap();
        let params_size = u32::from_str_radix(pairs.next().unwrap().as_str(), 16).unwrap();
        let saved_regs_size = u16::from_str_radix(pairs.next().unwrap().as_str(), 16).unwrap();
        let locals_size = u32::from_str_radix(pairs.next().unwrap().as_str(), 16).unwrap();
        let max_stack_size = u32::from_str_radix(pairs.next().unwrap().as_str(), 16).unwrap();
        let has_program_string = pairs.next().unwrap().as_str() != "0";
        let (uses_base_pointer, program_string) = if has_program_string {
            (false, Some(pairs.next().unwrap().as_str()))
        } else {
            (pairs.next().unwrap().as_str() != "0", None)
        };
>>>>>>> bb0fb7e3

impl<'d> BreakpadStackWinRecords<'d> {
    /// Creates an iterator over [`BreakpadStackWinRecord`]s contained in a slice of data.
    pub fn new(data: &'d [u8]) -> Self {
        Self {
            lines: Lines::new(data),
        }
    }
}

impl<'d> Iterator for BreakpadStackWinRecords<'d> {
    type Item = Result<BreakpadStackWinRecord<'d>, BreakpadError>;

    fn next(&mut self) -> Option<Self::Item> {
        while let Some(line) = self.lines.next() {
            if line.starts_with(b"STACK WIN") {
                return Some(BreakpadStackWinRecord::parse(line));
            }
        }

        None
    }
}

/// Stack frame information record used for stack unwinding and stackwalking.
#[derive(Clone, Debug, Eq, PartialEq)]
pub enum BreakpadStackRecord<'d> {
    /// CFI stack record, used for all platforms other than Windows x86.
    Cfi(BreakpadStackCfiRecord<'d>),
    /// Windows stack record, used for x86 binaries.
    Win(BreakpadStackWinRecord<'d>),
}

impl<'d> BreakpadStackRecord<'d> {
    /// Parses a stack frame information record from a single line.
    pub fn parse(data: &'d [u8]) -> Result<Self, BreakpadError> {
        let string = str::from_utf8(data)?;
        Ok(parsing::stack_record_final(&string)?)
    }
}

/// An iterator over stack frame records in a Breakpad object.
#[derive(Clone, Debug)]
pub struct BreakpadStackRecords<'d> {
    lines: Lines<'d>,
    finished: bool,
}

impl<'d> BreakpadStackRecords<'d> {
    /// Creates an iterator over [`BreakpadStackRecord`]s contained in a slice of data.
    pub fn new(data: &'d [u8]) -> Self {
        Self {
            lines: Lines::new(data),
            finished: false,
        }
    }
}

impl<'d> Iterator for BreakpadStackRecords<'d> {
    type Item = Result<BreakpadStackRecord<'d>, BreakpadError>;

    fn next(&mut self) -> Option<Self::Item> {
        if self.finished {
            return None;
        }

        while let Some(line) = self.lines.next() {
            if line.starts_with(b"STACK WIN") {
                return Some(BreakpadStackRecord::parse(line));
            }

            if line.starts_with(b"STACK CFI INIT") {
                return Some(BreakpadStackCfiRecord::parse(line).map(|mut r| {
                    r.deltas = self.lines.clone();
                    BreakpadStackRecord::Cfi(r)
                }));
            }
        }

        self.finished = true;
        None
    }
}

/// A Breakpad object file.
///
/// To process minidump crash reports without having to understand all sorts of native symbol
/// formats, the Breakpad processor uses a text-based symbol file format. It comprises records
/// describing the object file, functions and lines, public symbols, as well as unwind information
/// for stackwalking.
///
/// > The platform-specific symbol dumping tools parse the debugging information the compiler
/// > provides (whether as DWARF or STABS sections in an ELF file or as stand-alone PDB files), and
/// > write that information back out in the Breakpad symbol file format. This format is much
/// > simpler and less detailed than compiler debugging information, and values legibility over
/// > compactness.
///
/// The full documentation resides [here](https://chromium.googlesource.com/breakpad/breakpad/+/refs/heads/master/docs/symbol_files.md).
pub struct BreakpadObject<'data> {
    id: DebugId,
    arch: Arch,
    module: BreakpadModuleRecord<'data>,
    data: &'data [u8],
}

impl<'data> BreakpadObject<'data> {
    /// Tests whether the buffer could contain a Breakpad object.
    pub fn test(data: &[u8]) -> bool {
        data.starts_with(b"MODULE ")
    }

    /// Tries to parse a Breakpad object from the given slice.
    pub fn parse(data: &'data [u8]) -> Result<Self, BreakpadError> {
        // Ensure that we do not read the entire file at once.
        let header = if data.len() > BREAKPAD_HEADER_CAP {
            match str::from_utf8(&data[..BREAKPAD_HEADER_CAP]) {
                Ok(_) => &data[..BREAKPAD_HEADER_CAP],
                Err(e) => match e.error_len() {
                    None => &data[..e.valid_up_to()],
                    Some(_) => return Err(e.into()),
                },
            }
        } else {
            data
        };

        let first_line = header.split(|b| *b == b'\n').next().unwrap_or_default();
        let module = BreakpadModuleRecord::parse(first_line)?;

        Ok(BreakpadObject {
            id: module
                .id
                .parse()
                .map_err(|_| BreakpadErrorKind::InvalidModuleId)?,
            arch: module
                .arch
                .parse()
                .map_err(|_| BreakpadErrorKind::InvalidArchitecture)?,
            module,
            data,
        })
    }

    /// The container file format, which is always `FileFormat::Breakpad`.
    pub fn file_format(&self) -> FileFormat {
        FileFormat::Breakpad
    }

    /// The code identifier of this object.
    pub fn code_id(&self) -> Option<CodeId> {
        for result in self.info_records().flatten() {
            if let BreakpadInfoRecord::CodeId { code_id, .. } = result {
                if !code_id.is_empty() {
                    return Some(CodeId::new(code_id.into()));
                }
            }
        }

        None
    }

    /// The debug information identifier of this object.
    pub fn debug_id(&self) -> DebugId {
        self.id
    }

    /// The CPU architecture of this object.
    pub fn arch(&self) -> Arch {
        self.arch
    }

    /// The debug file name of this object.
    ///
    /// This is the name of the original debug file that was used to create the Breakpad file. On
    /// Windows, this will have a `.pdb` extension, on other platforms that name is likely
    /// equivalent to the name of the code file (shared library or executable).
    pub fn name(&self) -> &'data str {
        self.module.name
    }

    /// The kind of this object.
    pub fn kind(&self) -> ObjectKind {
        ObjectKind::Debug
    }

    /// The address at which the image prefers to be loaded into memory.
    ///
    /// When Breakpad symbols are written, all addresses are rebased relative to the load address.
    /// Since the original load address is not stored in the file, it is assumed as zero.
    pub fn load_address(&self) -> u64 {
        0 // Breakpad rebases all addresses when dumping symbols
    }

    /// Determines whether this object exposes a public symbol table.
    pub fn has_symbols(&self) -> bool {
        self.public_records().next().is_some()
    }

    /// Returns an iterator over symbols in the public symbol table.
    pub fn symbols(&self) -> BreakpadSymbolIterator<'data> {
        BreakpadSymbolIterator {
            records: self.public_records(),
        }
    }

    /// Returns an ordered map of symbols in the symbol table.
    pub fn symbol_map(&self) -> SymbolMap<'data> {
        self.symbols().collect()
    }

    /// Determines whether this object contains debug information.
    pub fn has_debug_info(&self) -> bool {
        self.func_records().next().is_some()
    }

    /// Constructs a debugging session.
    ///
    /// A debugging session loads certain information from the object file and creates caches for
    /// efficient access to various records in the debug information. Since this can be quite a
    /// costly process, try to reuse the debugging session as long as possible.
    ///
    /// Constructing this session will also work if the object does not contain debugging
    /// information, in which case the session will be a no-op. This can be checked via
    /// [`has_debug_info`](struct.BreakpadObject.html#method.has_debug_info).
    pub fn debug_session(&self) -> Result<BreakpadDebugSession<'data>, BreakpadError> {
        Ok(BreakpadDebugSession {
            file_map: self.file_map(),
            func_records: self.func_records(),
        })
    }

    /// Determines whether this object contains stack unwinding information.
    pub fn has_unwind_info(&self) -> bool {
        self.stack_records().next().is_some()
    }

    /// Determines whether this object contains embedded source.
    pub fn has_sources(&self) -> bool {
        false
    }

    /// Returns an iterator over info records.
    pub fn info_records(&self) -> BreakpadInfoRecords<'data> {
        BreakpadInfoRecords {
            lines: Lines::new(self.data),
            finished: false,
        }
    }

    /// Returns an iterator over file records.
    pub fn file_records(&self) -> BreakpadFileRecords<'data> {
        BreakpadFileRecords {
            lines: Lines::new(self.data),
            finished: false,
        }
    }

    /// Returns a map for file name lookups by id.
    pub fn file_map(&self) -> BreakpadFileMap<'data> {
        self.file_records()
            .filter_map(Result::ok)
            .map(|file| (file.id, file.name))
            .collect()
    }

    /// Returns an iterator over public symbol records.
    pub fn public_records(&self) -> BreakpadPublicRecords<'data> {
        BreakpadPublicRecords {
            lines: Lines::new(self.data),
            finished: false,
        }
    }

    /// Returns an iterator over function records.
    pub fn func_records(&self) -> BreakpadFuncRecords<'data> {
        BreakpadFuncRecords {
            lines: Lines::new(self.data),
            finished: false,
        }
    }

    /// Returns an iterator over stack frame records.
    pub fn stack_records(&self) -> BreakpadStackRecords<'data> {
        BreakpadStackRecords {
            lines: Lines::new(self.data),
            finished: false,
        }
    }

    /// Returns the raw data of the Breakpad file.
    pub fn data(&self) -> &'data [u8] {
        self.data
    }
}

impl fmt::Debug for BreakpadObject<'_> {
    fn fmt(&self, f: &mut fmt::Formatter<'_>) -> fmt::Result {
        f.debug_struct("BreakpadObject")
            .field("code_id", &self.code_id())
            .field("debug_id", &self.debug_id())
            .field("arch", &self.arch())
            .field("name", &self.name())
            .field("has_symbols", &self.has_symbols())
            .field("has_debug_info", &self.has_debug_info())
            .field("has_unwind_info", &self.has_unwind_info())
            .finish()
    }
}

impl<'slf, 'data: 'slf> AsSelf<'slf> for BreakpadObject<'data> {
    type Ref = BreakpadObject<'slf>;

    fn as_self(&'slf self) -> &Self::Ref {
        self
    }
}

impl<'data> Parse<'data> for BreakpadObject<'data> {
    type Error = BreakpadError;

    fn test(data: &[u8]) -> bool {
        Self::test(data)
    }

    fn parse(data: &'data [u8]) -> Result<Self, BreakpadError> {
        Self::parse(data)
    }
}

impl<'data: 'object, 'object> ObjectLike<'data, 'object> for BreakpadObject<'data> {
    type Error = BreakpadError;
    type Session = BreakpadDebugSession<'data>;
    type SymbolIterator = BreakpadSymbolIterator<'data>;

    fn file_format(&self) -> FileFormat {
        self.file_format()
    }

    fn code_id(&self) -> Option<CodeId> {
        self.code_id()
    }

    fn debug_id(&self) -> DebugId {
        self.debug_id()
    }

    fn arch(&self) -> Arch {
        self.arch()
    }

    fn kind(&self) -> ObjectKind {
        self.kind()
    }

    fn load_address(&self) -> u64 {
        self.load_address()
    }

    fn has_symbols(&self) -> bool {
        self.has_symbols()
    }

    fn symbols(&self) -> Self::SymbolIterator {
        self.symbols()
    }

    fn symbol_map(&self) -> SymbolMap<'data> {
        self.symbol_map()
    }

    fn has_debug_info(&self) -> bool {
        self.has_debug_info()
    }

    fn debug_session(&self) -> Result<Self::Session, Self::Error> {
        self.debug_session()
    }

    fn has_unwind_info(&self) -> bool {
        self.has_unwind_info()
    }

    fn has_sources(&self) -> bool {
        self.has_sources()
    }
}

/// An iterator over symbols in the Breakpad object.
///
/// Returned by [`BreakpadObject::symbols`](struct.BreakpadObject.html#method.symbols).
pub struct BreakpadSymbolIterator<'data> {
    records: BreakpadPublicRecords<'data>,
}

impl<'data> Iterator for BreakpadSymbolIterator<'data> {
    type Item = Symbol<'data>;

    fn next(&mut self) -> Option<Self::Item> {
        while let Some(result) = self.records.next() {
            if let Ok(record) = result {
                return Some(Symbol {
                    name: Some(Cow::Borrowed(record.name)),
                    address: record.address,
                    size: 0,
                });
            }
        }

        None
    }
}

/// Debug session for Breakpad objects.
pub struct BreakpadDebugSession<'data> {
    file_map: BreakpadFileMap<'data>,
    func_records: BreakpadFuncRecords<'data>,
}

impl<'data> BreakpadDebugSession<'data> {
    /// Returns an iterator over all functions in this debug file.
    pub fn functions(&self) -> BreakpadFunctionIterator<'_> {
        BreakpadFunctionIterator {
            file_map: &self.file_map,
            func_records: self.func_records.clone(),
        }
    }

    /// Returns an iterator over all source files in this debug file.
    pub fn files(&self) -> BreakpadFileIterator<'_> {
        BreakpadFileIterator {
            files: self.file_map.values(),
        }
    }

    /// Looks up a file's source contents by its full canonicalized path.
    ///
    /// The given path must be canonicalized.
    pub fn source_by_path(&self, _path: &str) -> Result<Option<Cow<'_, str>>, BreakpadError> {
        Ok(None)
    }
}

impl<'data, 'session> DebugSession<'session> for BreakpadDebugSession<'data> {
    type Error = BreakpadError;
    type FunctionIterator = BreakpadFunctionIterator<'session>;
    type FileIterator = BreakpadFileIterator<'session>;

    fn functions(&'session self) -> Self::FunctionIterator {
        self.functions()
    }

    fn files(&'session self) -> Self::FileIterator {
        self.files()
    }

    fn source_by_path(&self, path: &str) -> Result<Option<Cow<'_, str>>, Self::Error> {
        self.source_by_path(path)
    }
}

/// An iterator over source files in a Breakpad object.
pub struct BreakpadFileIterator<'s> {
    files: std::collections::btree_map::Values<'s, u64, &'s str>,
}

impl<'s> Iterator for BreakpadFileIterator<'s> {
    type Item = Result<FileEntry<'s>, BreakpadError>;

    fn next(&mut self) -> Option<Self::Item> {
        let path = self.files.next()?;
        Some(Ok(FileEntry {
            compilation_dir: &[],
            info: FileInfo::from_path(path.as_bytes()),
        }))
    }
}

/// An iterator over functions in a Breakpad object.
pub struct BreakpadFunctionIterator<'s> {
    file_map: &'s BreakpadFileMap<'s>,
    func_records: BreakpadFuncRecords<'s>,
}

impl<'s> BreakpadFunctionIterator<'s> {
    fn convert(&self, record: BreakpadFuncRecord<'s>) -> Result<Function<'s>, BreakpadError> {
        let mut lines = Vec::new();
        for line in record.lines() {
            let line = line?;
            let filename = line.filename(&self.file_map).unwrap_or_default();

            lines.push(LineInfo {
                address: line.address,
                size: Some(line.size),
                file: FileInfo::from_path(filename.as_bytes()),
                line: line.line,
            });
        }

        Ok(Function {
            address: record.address,
            size: record.size,
            name: Name::new(record.name, NameMangling::Unmangled, Language::Unknown),
            compilation_dir: &[],
            lines,
            inlinees: Vec::new(),
            inline: false,
        })
    }
}

impl<'s> Iterator for BreakpadFunctionIterator<'s> {
    type Item = Result<Function<'s>, BreakpadError>;

    fn next(&mut self) -> Option<Self::Item> {
        match self.func_records.next() {
            Some(Ok(record)) => Some(self.convert(record)),
            Some(Err(error)) => Some(Err(error)),
            None => None,
        }
    }
}

impl std::iter::FusedIterator for BreakpadFunctionIterator<'_> {}

mod parsing {
    use nom::branch::alt;
    use nom::bytes::complete::take_while;
    use nom::character::complete::{char, hex_digit1, multispace1};
    use nom::combinator::{cond, eof, rest};
    use nom::sequence::{pair, tuple};
    use nom::{IResult, Parser};
    use nom_supreme::error::ErrorTree;
    use nom_supreme::final_parser::{Location, RecreateContext};
    use nom_supreme::parser_ext::ParserExt;
    use nom_supreme::tag::complete::tag;

    use super::*;

    type ParseResult<'a, T> = IResult<&'a str, T, ErrorTree<&'a str>>;
    pub type ParseBreakpadError = ErrorTree<ErrorLine>;

    /// A line with a 1-based column position, used for displaying errors.
    ///
    /// With the default formatter, this prints the line followed by the column number.
    /// With the alternate formatter (using `:#`), it prints the line and a caret
    /// pointing at the column position.
    ///
    /// # Example
    /// ```ignore
    /// use symbolic_debuginfo::breakpad::parsing::ErrorLine;
    ///
    /// let error_line = ErrorLine {
    ///     line: "This line cnotains a typo.".to_string(),
    ///     column: 12,
    /// };
    ///
    /// // "This line cnotains a typo.", column 12
    /// println!("{}", error_line);
    ///
    /// // "This line cnotains a typo."
    /// //             ^
    /// println!("{:#}", error_line);
    /// ```
    #[derive(Clone, Debug, PartialEq, Eq)]
    pub struct ErrorLine {
        /// A line of text containing an error.
        pub line: String,

        /// The position of the error, 1-based.
        pub column: usize,
    }

    impl<'a> RecreateContext<&'a str> for ErrorLine {
        fn recreate_context(original_input: &'a str, tail: &'a str) -> Self {
            let Location { column, .. } = Location::recreate_context(original_input, tail);
            Self {
                line: original_input.to_string(),
                column,
            }
        }
    }

    impl fmt::Display for ErrorLine {
        fn fmt(&self, f: &mut fmt::Formatter) -> fmt::Result {
            if f.alternate() {
                writeln!(f)?;
            }

            write!(f, "\"{}\"", self.line)?;

            if f.alternate() {
                writeln!(f, "\n{:>width$}", "^", width = self.column + 1)?;
            } else {
                write!(f, ", column {}", self.column)?;
            }

            Ok(())
        }
    }

    /// Parse a sequence of decimal digits as a number of the given type.
    macro_rules! num_dec {
        ($ty:ty) => {
            nom::character::complete::digit1.map_res(|s: &str| s.parse::<$ty>())
        };
    }

    /// Parse a sequence of hexadecimal digits as a number of the given type.
    macro_rules! num_hex {
        ($ty:ty) => {
            nom::character::complete::hex_digit1.map_res(|n| <$ty>::from_str_radix(n, 16))
        };
    }

    /// Parse a sequence of non-whitespace characters.
    fn non_whitespace(input: &str) -> ParseResult<&str> {
        take_while(|c: char| !c.is_whitespace())(input)
    }

    /// Parse to the end of input and return the resulting string.
    ///
    /// If there is no input, return [`UNKNOWN_NAME`] instead.
    fn name(input: &str) -> ParseResult<&str> {
        rest.map(|name: &str| if name.is_empty() { UNKNOWN_NAME } else { name })
            .parse(input)
    }

    /// Attempt to parse the character `m` followed by one or more spaces.
    ///
    /// Returns true if the parse was successful.
    fn multiple(input: &str) -> ParseResult<bool> {
        let (mut input, multiple) = char('m').opt().parse(input)?;
        let multiple = multiple.is_some();
        if multiple {
            input = multispace1(input)?.0;
        }
        Ok((input, multiple))
    }

    /// Parse a line number as a signed decimal number and return `max(0, n)`.
    fn line_num(input: &str) -> ParseResult<u64> {
        pair(char('-').opt(), num_dec!(u64))
            .map(|(sign, num)| if sign.is_some() { 0 } else { num })
            .parse(input)
    }

    /// Parse a [`BreakpadStackWinRecordType`].
    fn stack_win_record_type(input: &str) -> ParseResult<BreakpadStackWinRecordType> {
        alt((
            char('0').value(BreakpadStackWinRecordType::Fpo),
            char('4').value(BreakpadStackWinRecordType::FrameData),
        ))(input)
    }

    /// Parse a [`BreakpadModuleRecord`].
    ///
    /// A module record has the form `MODULE <os> <arch> <id>( <name>)?`.
    fn module_record(input: &str) -> ParseResult<BreakpadModuleRecord> {
        let (input, _) = tag("MODULE")
            .terminated(multispace1)
            .context("module record prefix")
            .parse(input)?;
        let (input, (os, arch, id, name)) = tuple((
            non_whitespace.terminated(multispace1).context("os"),
            non_whitespace.terminated(multispace1).context("arch"),
            hex_digit1
                .terminated(multispace1.or(eof))
                .context("module id"),
            name.context("module name"),
        ))
        .cut()
        .context("module record body")
        .parse(input)?;

        Ok((input, BreakpadModuleRecord { os, arch, id, name }))
    }

    /// Parse a [`BreakpadModuleRecord`].
    ///
    /// A module record has the form `MODULE <os> <arch> <id>( <name>)?`.
    /// This will fail if there is any input left over after the record.
    pub fn module_record_final(input: &str) -> Result<BreakpadModuleRecord, ErrorTree<ErrorLine>> {
        nom_supreme::final_parser::final_parser(module_record)(input)
    }

    /// Parse the `CodeId` variant of a [`BreakpadInfoRecord`].
    ///
    /// A `CodeId` record has the form `CODE_ID <code_id>( <code_file>)?`.
    fn info_code_id_record(input: &str) -> ParseResult<BreakpadInfoRecord> {
        let (input, _) = tag("CODE_ID")
            .terminated(multispace1)
            .context("info code_id record prefix")
            .parse(input)?;

        let (input, (code_id, code_file)) = pair(
            hex_digit1
                .terminated(multispace1.or(eof))
                .context("code id"),
            name.context("file name"),
        )
        .cut()
        .context("info code_id record body")
        .parse(input)?;

        Ok((input, BreakpadInfoRecord::CodeId { code_id, code_file }))
    }

    /// Parse the `Other` variant of a [`BreakpadInfoRecord`].
    ///
    /// An `Other` record has the form `<scope>( <info>)?`.
    fn info_other_record(input: &str) -> ParseResult<BreakpadInfoRecord> {
        let (input, (scope, info)) = pair(
            non_whitespace
                .terminated(multispace1.or(eof))
                .context("info scope"),
            rest,
        )
        .cut()
        .context("info other record body")
        .parse(input)?;

        Ok((input, BreakpadInfoRecord::Other { scope, info }))
    }

    /// Parse a [`BreakpadInfoRecord`].
    ///
    /// An INFO record has the form `INFO (<code_id_record> | <other_record>)`.
    fn info_record(input: &str) -> ParseResult<BreakpadInfoRecord> {
        let (input, _) = tag("INFO")
            .terminated(multispace1)
            .context("info record prefix")
            .parse(input)?;

        info_code_id_record
            .or(info_other_record)
            .cut()
            .context("info record body")
            .parse(input)
    }

    /// Parse a [`BreakpadInfoRecord`].
    ///
    /// An INFO record has the form `INFO (<code_id_record> | <other_record>)`.
    /// This will fail if there is any input left over after the record.
    pub fn info_record_final(input: &str) -> Result<BreakpadInfoRecord, ErrorTree<ErrorLine>> {
        nom_supreme::final_parser::final_parser(info_record)(input)
    }

    /// Parse a [`BreakpadFileRecord`].
    ///
    /// A FILE record has the form `FILE <id>( <name>)?`.
    fn file_record(input: &str) -> ParseResult<BreakpadFileRecord> {
        let (input, _) = tag("FILE")
            .terminated(multispace1)
            .context("file record prefix")
            .parse(input)?;

        let (input, (id, name)) = pair(
            num_dec!(u64)
                .terminated(multispace1.or(eof))
                .context("file id"),
            rest.context("file name"),
        )
        .cut()
        .context("file record body")
        .parse(input)?;

        Ok((input, BreakpadFileRecord { id, name }))
    }

    /// Parse a [`BreakpadFileRecord`].
    ///
    /// A FILE record has the form `FILE <id>( <name>)?`.
    /// This will fail if there is any input left over after the record.
    pub fn file_record_final(input: &str) -> Result<BreakpadFileRecord, ErrorTree<ErrorLine>> {
        nom_supreme::final_parser::final_parser(file_record)(input)
    }

    /// Parse a [`BreakpadPublicRecord`].
    ///
    /// A PUBLIC record has the form `PUBLIC (m )? <address> <parameter_size> ( <name>)?`.
    fn public_record(input: &str) -> ParseResult<BreakpadPublicRecord> {
        let (input, _) = tag("PUBLIC")
            .terminated(multispace1)
            .context("public record prefix")
            .parse(input)?;

        let (input, (multiple, address, parameter_size, name)) = tuple((
            multiple.context("multiple flag"),
            num_hex!(u64).terminated(multispace1).context("address"),
            num_hex!(u64)
                .terminated(multispace1.or(eof))
                .context("param size"),
            name.context("symbol name"),
        ))
        .cut()
        .context("public record body")
        .parse(input)?;

        Ok((
            input,
            BreakpadPublicRecord {
                multiple,
                address,
                parameter_size,
                name,
            },
        ))
    }

    /// Parse a [`BreakpadPublicRecord`].
    ///
    /// A PUBLIC record has the form `PUBLIC (m )? <address> <parameter_size> ( <name>)?`.
    /// This will fail if there is any input left over after the record.
    pub fn public_record_final(input: &str) -> Result<BreakpadPublicRecord, ErrorTree<ErrorLine>> {
        nom_supreme::final_parser::final_parser(public_record)(input)
    }

    /// Parse a [`BreakpadFuncRecord`].
    ///
    /// A FUNC record has the form `FUNC (m )? <address> <size> <parameter_size> ( <name>)?`.
    fn func_record(input: &str) -> ParseResult<BreakpadFuncRecord> {
        let (input, _) = tag("FUNC")
            .terminated(multispace1)
            .context("func record prefix")
            .parse(input)?;

        let (input, (multiple, address, size, parameter_size, name)) = tuple((
            multiple.context("multiple flag"),
            num_hex!(u64).terminated(multispace1).context("address"),
            num_hex!(u64).terminated(multispace1).context("size"),
            num_hex!(u64)
                .terminated(multispace1.or(eof))
                .context("param size"),
            name.context("symbol name"),
        ))
        .cut()
        .context("func record body")
        .parse(input)?;

        Ok((
            input,
            BreakpadFuncRecord {
                multiple,
                address,
                size,
                parameter_size,
                name,
                lines: Lines::default(),
            },
        ))
    }

    /// Parse a [`BreakpadFuncRecord`].
    ///
    /// A FUNC record has the form `FUNC (m )? <address> <size> <parameter_size> ( <name>)?`.
    /// This will fail if there is any input left over after the record.
    pub fn func_record_final(input: &str) -> Result<BreakpadFuncRecord, ErrorTree<ErrorLine>> {
        nom_supreme::final_parser::final_parser(func_record)(input)
    }

    /// Parse a [`BreakpadLineRecord`].
    ///
    /// A LINE record has the form `<address> <size> <line> <file_id>`.
    fn line_record(input: &str) -> ParseResult<BreakpadLineRecord> {
        let (input, (address, size, line, file_id)) = tuple((
            num_hex!(u64).terminated(multispace1).context("address"),
            num_hex!(u64).terminated(multispace1).context("size"),
            line_num.terminated(multispace1).context("line number"),
            num_dec!(u64).context("file id"),
        ))
        .context("line record")
        .parse(input)?;

        Ok((
            input,
            BreakpadLineRecord {
                address,
                size,
                line,
                file_id,
            },
        ))
    }

    /// Parse a [`BreakpadLineRecord`].
    ///
    /// A LINE record has the form `<address> <size> <line> <file_id>`.
    /// This will fail if there is any input left over after the record.
    pub fn line_record_final(input: &str) -> Result<BreakpadLineRecord, ErrorTree<ErrorLine>> {
        nom_supreme::final_parser::final_parser(line_record)(input)
    }

    /// Parse a [`BreakpadStackCfiDeltaRecord`].
    ///
    /// A STACK CFI Delta record has the form `STACK CFI <address> <rules>`.
    fn stack_cfi_delta_record(input: &str) -> ParseResult<BreakpadStackCfiDeltaRecord> {
        let (input, _) = tag("STACK CFI")
            .terminated(multispace1)
            .context("stack cfi prefix")
            .parse(input)?;

        let (input, (address, rules)) = pair(
            num_hex!(u64).terminated(multispace1).context("address"),
            rest.context("rules"),
        )
        .cut()
        .context("stack cfi delta record body")
        .parse(input)?;

        Ok((input, BreakpadStackCfiDeltaRecord { address, rules }))
    }

    /// Parse a [`BreakpadStackCfiDeltaRecord`].
    ///
    /// A STACK CFI Delta record has the form `STACK CFI <address> <rules>`.
    /// This will fail if there is any input left over after the record.
    pub fn stack_cfi_delta_record_final(
        input: &str,
    ) -> Result<BreakpadStackCfiDeltaRecord, ErrorTree<ErrorLine>> {
        nom_supreme::final_parser::final_parser(stack_cfi_delta_record)(input)
    }

    /// Parse a [`BreakpadStackCfiRecord`].
    ///
    /// A STACK CFI INIT record has the form `STACK CFI INIT <address> <size> <init_rules>`.
    fn stack_cfi_record(input: &str) -> ParseResult<BreakpadStackCfiRecord> {
        let (input, _) = tag("STACK CFI INIT")
            .terminated(multispace1)
            .context("stack cfi init  prefix")
            .parse(input)?;

        let (input, (start, size, init_rules)) = tuple((
            num_hex!(u64).terminated(multispace1).context("start"),
            num_hex!(u64).terminated(multispace1).context("size"),
            rest.context("rules"),
        ))
        .cut()
        .context("stack cfi record body")
        .parse(input)?;

        Ok((
            input,
            BreakpadStackCfiRecord {
                start,
                size,
                init_rules,
                deltas: Lines::default(),
            },
        ))
    }

    /// Parse a [`BreakpadStackCfiRecord`].
    ///
    /// A STACK CFI INIT record has the form `STACK CFI INIT <address> <size> <init_rules>`.
    /// This will fail if there is any input left over after the record.
    pub fn stack_cfi_record_final(
        input: &str,
    ) -> Result<BreakpadStackCfiRecord, ErrorTree<ErrorLine>> {
        nom_supreme::final_parser::final_parser(stack_cfi_record)(input)
    }

    /// Parse a [`BreakpadStackWinRecord`].
    ///
    /// A STACK WIN record has the form
    /// `STACK WIN <ty> <code_start> <code_size> <prolog_size> <epilog_size> <params_size> <saved_regs_size> <locals_size> <max_stack_size> <has_program_string> (<program_string> | <uses_base_pointer>)`.
    fn stack_win_record(input: &str) -> ParseResult<BreakpadStackWinRecord> {
        let (input, _) = tag("STACK WIN")
            .terminated(multispace1)
            .context("stack win prefix")
            .parse(input)?;

        let (
            input,
            (
                ty,
                code_start,
                code_size,
                prolog_size,
                epilog_size,
                params_size,
                saved_regs_size,
                locals_size,
                max_stack_size,
                has_program_string,
            ),
        ) = tuple((
            stack_win_record_type
                .terminated(multispace1)
                .context("record type"),
            num_hex!(u32).terminated(multispace1).context("code start"),
            num_hex!(u32).terminated(multispace1).context("code size"),
            num_hex!(u16).terminated(multispace1).context("prolog size"),
            num_hex!(u16).terminated(multispace1).context("epilog size"),
            num_hex!(u32).terminated(multispace1).context("params size"),
            num_hex!(u16)
                .terminated(multispace1)
                .context("saved regs size"),
            num_hex!(u32).terminated(multispace1).context("locals size"),
            num_hex!(u32)
                .terminated(multispace1)
                .context("max stack size"),
            non_whitespace
                .map(|s| s != "0")
                .terminated(multispace1)
                .context("has_program_string"),
        ))
        .cut()
        .context("stack win record body")
        .parse(input)?;

        let (input, program_string) =
            cond(has_program_string, rest.context("program string"))(input)?;
        let (input, uses_base_pointer) =
            cond(!has_program_string, non_whitespace.map(|s| s != "0"))
                .map(|o| o.unwrap_or(false))
                .parse(input)?;

        Ok((
            input,
            BreakpadStackWinRecord {
                ty,
                code_start,
                code_size,
                prolog_size,
                epilog_size,
                params_size,
                saved_regs_size,
                locals_size,
                max_stack_size,
                uses_base_pointer,
                program_string,
            },
        ))
    }

    /// Parse a [`BreakpadStackWinRecord`].
    ///
    /// A STACK WIN record has the form
    /// `STACK WIN <ty> <code_start> <code_size> <prolog_size> <epilog_size> <params_size> <saved_regs_size> <locals_size> <max_stack_size> <has_program_string> (<program_string> | <uses_base_pointer>)`.
    /// This will fail if there is any input left over after the record.
    pub fn stack_win_record_final(
        input: &str,
    ) -> Result<BreakpadStackWinRecord, ErrorTree<ErrorLine>> {
        nom_supreme::final_parser::final_parser(stack_win_record)(input)
    }

    /// Parse a [`BreakpadStackRecord`], containing either a [`BreakpadStackCfiRecord`] or a
    /// [`BreakpadStackWinRecord`].
    ///
    /// This will fail if there is any input left over after the record.
    pub fn stack_record_final(input: &str) -> Result<BreakpadStackRecord, ParseBreakpadError> {
        nom_supreme::final_parser::final_parser(alt((
            stack_cfi_record.map(BreakpadStackRecord::Cfi),
            stack_win_record.map(BreakpadStackRecord::Win),
        )))(input)
    }
}
#[cfg(test)]
mod tests {
    use super::*;

    #[test]
    fn test_parse_module_record() -> Result<(), BreakpadError> {
        let string = b"MODULE Linux x86_64 492E2DD23CC306CA9C494EEF1533A3810 crash";
        let record = BreakpadModuleRecord::parse(&*string)?;

        insta::assert_debug_snapshot!(record, @r###"
       ⋮BreakpadModuleRecord {
       ⋮    os: "Linux",
       ⋮    arch: "x86_64",
       ⋮    id: "492E2DD23CC306CA9C494EEF1533A3810",
       ⋮    name: "crash",
       ⋮}
        "###);

        Ok(())
    }

    #[test]
    fn test_parse_module_record_short_id() -> Result<(), BreakpadError> {
        // NB: This id is one character short, missing the age. DebugId can handle this, however.
        let string = b"MODULE Linux x86_64 6216C672A8D33EC9CF4A1BAB8B29D00E libdispatch.so";
        let record = BreakpadModuleRecord::parse(string)?;

        insta::assert_debug_snapshot!(record, @r###"
       ⋮BreakpadModuleRecord {
       ⋮    os: "Linux",
       ⋮    arch: "x86_64",
       ⋮    id: "6216C672A8D33EC9CF4A1BAB8B29D00E",
       ⋮    name: "libdispatch.so",
       ⋮}
        "###);

        Ok(())
    }

    #[test]
    fn test_parse_file_record() -> Result<(), BreakpadError> {
        let string = b"FILE 37 /usr/include/libkern/i386/_OSByteOrder.h";
        let record = BreakpadFileRecord::parse(string)?;

        insta::assert_debug_snapshot!(record, @r###"
       ⋮BreakpadFileRecord {
       ⋮    id: 37,
       ⋮    name: "/usr/include/libkern/i386/_OSByteOrder.h",
       ⋮}
        "###);

        Ok(())
    }

    #[test]
    fn test_parse_file_record_space() -> Result<(), BreakpadError> {
        let string = b"FILE 38 /usr/local/src/filename with spaces.c";
        let record = BreakpadFileRecord::parse(string)?;

        insta::assert_debug_snapshot!(record, @r###"
       ⋮BreakpadFileRecord {
       ⋮    id: 38,
       ⋮    name: "/usr/local/src/filename with spaces.c",
       ⋮}
        "###);

        Ok(())
    }

    #[test]
    fn test_parse_func_record() -> Result<(), BreakpadError> {
        // Lines will be tested separately
        let string = b"FUNC 1730 1a 0 <name omitted>";
        let record = BreakpadFuncRecord::parse(string, Lines::default())?;

        insta::assert_debug_snapshot!(record, @r###"
       ⋮BreakpadFuncRecord {
       ⋮    multiple: false,
       ⋮    address: 5936,
       ⋮    size: 26,
       ⋮    parameter_size: 0,
       ⋮    name: "<name omitted>",
       ⋮}
        "###);

        Ok(())
    }

    #[test]
    fn test_parse_func_record_multiple() -> Result<(), BreakpadError> {
        let string = b"FUNC m 1730 1a 0 <name omitted>";
        let record = BreakpadFuncRecord::parse(string, Lines::default())?;

        insta::assert_debug_snapshot!(record, @r###"
       ⋮BreakpadFuncRecord {
       ⋮    multiple: true,
       ⋮    address: 5936,
       ⋮    size: 26,
       ⋮    parameter_size: 0,
       ⋮    name: "<name omitted>",
       ⋮}
        "###);

        Ok(())
    }

    #[test]
    fn test_parse_func_record_no_name() -> Result<(), BreakpadError> {
        let string = b"FUNC 0 f 0";
        let record = BreakpadFuncRecord::parse(string, Lines::default())?;

        insta::assert_debug_snapshot!(record, @r###"
       ⋮BreakpadFuncRecord {
       ⋮    multiple: false,
       ⋮    address: 0,
       ⋮    size: 15,
       ⋮    parameter_size: 0,
       ⋮    name: "<unknown>",
       ⋮}
        "###);

        Ok(())
    }

    #[test]
    fn test_parse_line_record() -> Result<(), BreakpadError> {
        let string = b"1730 6 93 20";
        let record = BreakpadLineRecord::parse(string)?;

        insta::assert_debug_snapshot!(record, @r###"
       ⋮BreakpadLineRecord {
       ⋮    address: 5936,
       ⋮    size: 6,
       ⋮    line: 93,
       ⋮    file_id: 20,
       ⋮}
        "###);

        Ok(())
    }

    #[test]
    fn test_parse_line_record_negative_line() -> Result<(), BreakpadError> {
        let string = b"e0fd10 5 -376 2225";
        let record = BreakpadLineRecord::parse(string)?;

        insta::assert_debug_snapshot!(record, @r###"
        BreakpadLineRecord {
            address: 14744848,
            size: 5,
            line: 0,
            file_id: 2225,
        }
        "###);

        Ok(())
    }

    #[test]
    fn test_parse_public_record() -> Result<(), BreakpadError> {
        let string = b"PUBLIC 5180 0 __clang_call_terminate";
        let record = BreakpadPublicRecord::parse(string)?;

        insta::assert_debug_snapshot!(record, @r###"
       ⋮BreakpadPublicRecord {
       ⋮    multiple: false,
       ⋮    address: 20864,
       ⋮    parameter_size: 0,
       ⋮    name: "__clang_call_terminate",
       ⋮}
        "###);

        Ok(())
    }

    #[test]
    fn test_parse_public_record_multiple() -> Result<(), BreakpadError> {
        let string = b"PUBLIC m 5180 0 __clang_call_terminate";
        let record = BreakpadPublicRecord::parse(string)?;

        insta::assert_debug_snapshot!(record, @r###"
       ⋮BreakpadPublicRecord {
       ⋮    multiple: true,
       ⋮    address: 20864,
       ⋮    parameter_size: 0,
       ⋮    name: "__clang_call_terminate",
       ⋮}
        "###);

        Ok(())
    }

    #[test]
    fn test_parse_public_record_no_name() -> Result<(), BreakpadError> {
        let string = b"PUBLIC 5180 0";
        let record = BreakpadPublicRecord::parse(string)?;

        insta::assert_debug_snapshot!(record, @r###"
       ⋮BreakpadPublicRecord {
       ⋮    multiple: false,
       ⋮    address: 20864,
       ⋮    parameter_size: 0,
       ⋮    name: "<unknown>",
       ⋮}
        "###);

        Ok(())
    }

    #[test]
    fn test_parse_stack_cfi_init_record() -> Result<(), BreakpadError> {
        let string = b"STACK CFI INIT 1880 2d .cfa: $rsp 8 + .ra: .cfa -8 + ^";
        let record = BreakpadStackRecord::parse(string)?;

        insta::assert_debug_snapshot!(record, @r###"
        Cfi(
            BreakpadStackCfiRecord {
                start: 6272,
                size: 45,
                init_rules: ".cfa: $rsp 8 + .ra: .cfa -8 + ^",
                deltas: Lines(
                    LineOffsets {
                        data: [],
                        finished: true,
                        index: 0,
                    },
                ),
            },
        )
        "###);

        Ok(())
    }

    #[test]
    fn test_parse_stack_win_record() -> Result<(), BreakpadError> {
        let string =
            b"STACK WIN 4 371a c 0 0 0 0 0 0 1 $T0 .raSearch = $eip $T0 ^ = $esp $T0 4 + =";
        let record = BreakpadStackRecord::parse(string)?;

        insta::assert_debug_snapshot!(record, @r###"
        Win(
            BreakpadStackWinRecord {
                ty: FrameData,
                code_start: 14106,
                code_size: 12,
                prolog_size: 0,
                epilog_size: 0,
                params_size: 0,
                saved_regs_size: 0,
                locals_size: 0,
                max_stack_size: 0,
                uses_base_pointer: false,
                program_string: Some(
                    "$T0 .raSearch = $eip $T0 ^ = $esp $T0 4 + =",
                ),
            },
        )
        "###);

        Ok(())
    }

    #[test]
    fn test_parse_stack_win_record_type_3() -> Result<(), BreakpadError> {
        let string = b"STACK WIN 3 8a10b ec b 0 c c 4 0 0 1";
        let record = BreakpadStackWinRecord::parse(string)?;

        insta::assert_debug_snapshot!(record, @r###"
        BreakpadStackWinRecord {
            ty: Standard,
            code_start: 565515,
            code_size: 236,
            prolog_size: 11,
            epilog_size: 0,
            params_size: 12,
            saved_regs_size: 12,
            locals_size: 4,
            max_stack_size: 0,
            uses_base_pointer: true,
            program_string: None,
        }
        "###);

        Ok(())
    }
}<|MERGE_RESOLUTION|>--- conflicted
+++ resolved
@@ -696,39 +696,11 @@
     }
 }
 
-<<<<<<< HEAD
 /// An iterator over windows stack frame records in a Breakpad object.
 #[derive(Clone, Debug, Default)]
 pub struct BreakpadStackWinRecords<'d> {
     lines: Lines<'d>,
 }
-=======
-    // Constructs a stack record directly from a Pest parser pair.
-    fn from_pair(pair: pest::iterators::Pair<'d, Rule>) -> Self {
-        let mut pairs = pair.into_inner();
-        let ty = match pairs.next().unwrap().as_str() {
-            "0" => BreakpadStackWinRecordType::Fpo,
-            "1" => BreakpadStackWinRecordType::Trap,
-            "2" => BreakpadStackWinRecordType::Tss,
-            "3" => BreakpadStackWinRecordType::Standard,
-            "4" => BreakpadStackWinRecordType::FrameData,
-            _ => BreakpadStackWinRecordType::Unknown,
-        };
-        let code_start = u32::from_str_radix(pairs.next().unwrap().as_str(), 16).unwrap();
-        let code_size = u32::from_str_radix(pairs.next().unwrap().as_str(), 16).unwrap();
-        let prolog_size = u16::from_str_radix(pairs.next().unwrap().as_str(), 16).unwrap();
-        let epilog_size = u16::from_str_radix(pairs.next().unwrap().as_str(), 16).unwrap();
-        let params_size = u32::from_str_radix(pairs.next().unwrap().as_str(), 16).unwrap();
-        let saved_regs_size = u16::from_str_radix(pairs.next().unwrap().as_str(), 16).unwrap();
-        let locals_size = u32::from_str_radix(pairs.next().unwrap().as_str(), 16).unwrap();
-        let max_stack_size = u32::from_str_radix(pairs.next().unwrap().as_str(), 16).unwrap();
-        let has_program_string = pairs.next().unwrap().as_str() != "0";
-        let (uses_base_pointer, program_string) = if has_program_string {
-            (false, Some(pairs.next().unwrap().as_str()))
-        } else {
-            (pairs.next().unwrap().as_str() != "0", None)
-        };
->>>>>>> bb0fb7e3
 
 impl<'d> BreakpadStackWinRecords<'d> {
     /// Creates an iterator over [`BreakpadStackWinRecord`]s contained in a slice of data.
