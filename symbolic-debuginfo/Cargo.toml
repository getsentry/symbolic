--- conflicted
+++ resolved
@@ -27,13 +27,8 @@
 elementtree = "0.5.0"
 fallible-iterator = "0.2.0"
 flate2 = { version = "1.0.13", features = ["rust_backend"], default-features = false }
-<<<<<<< HEAD
 gimli = { version = "0.24.0", features = ["read", "std"], default-features = false }
-goblin = "0.3.1"
-=======
-gimli = { version = "0.23.0", features = ["read", "std"], default-features = false }
 goblin = "0.4.1"
->>>>>>> 3d3c136f
 lazy_static = "1.4.0"
 lazycell = "1.2.1"
 parking_lot = "0.11.0"
