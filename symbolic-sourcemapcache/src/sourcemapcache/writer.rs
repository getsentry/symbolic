use std::io::Write;

use sourcemap::DecodedMap;
use watto::{Pod, StringTable, Writer};

use crate::scope_index::{ScopeIndex, ScopeIndexError, ScopeLookupResult};
use crate::source::{SourceContext, SourceContextError};
use crate::{extract_scope_names, NameResolver, SourcePosition};

use super::raw;
use raw::{ANONYMOUS_SCOPE_SENTINEL, GLOBAL_SCOPE_SENTINEL, NO_FILE_SENTINEL};

/// A structure that allows quick resolution of minified source position
/// to the original source position it maps to.
pub struct SourceMapCacheWriter {
    string_table: StringTable,
    files: Vec<raw::File>,
    line_offsets: Vec<raw::LineOffset>,
    mappings: Vec<(raw::MinifiedSourcePosition, raw::OriginalSourceLocation)>,
}

impl SourceMapCacheWriter {
    /// Constructs a new Cache from a minified source file and its corresponding SourceMap.
    #[tracing::instrument(level = "trace", name = "SourceMapCacheWriter::new", skip_all)]
    pub fn new(source: &str, sourcemap: &str) -> Result<Self, SourceMapCacheWriterError> {
        let sm = tracing::trace_span!("decode sourcemap").in_scope(
            || -> Result<DecodedMap, SourceMapCacheWriterError> {
                let sm = sourcemap::decode_slice(sourcemap.as_bytes())
                    .map_err(SourceMapCacheErrorInner::SourceMap)?;
                // flatten the `SourceMapIndex`, as we want to iterate tokens
                Ok(match sm {
                    DecodedMap::Regular(sm) => DecodedMap::Regular(sm),
                    DecodedMap::Index(smi) => DecodedMap::Regular(
                        smi.flatten().map_err(SourceMapCacheErrorInner::SourceMap)?,
                    ),
                    DecodedMap::Hermes(smh) => DecodedMap::Hermes(smh),
                })
            },
        )?;

        let tokens = match &sm {
            DecodedMap::Regular(sm) => sm.tokens(),
            DecodedMap::Hermes(smh) => smh.tokens(),
            DecodedMap::Index(_smi) => unreachable!(),
        };

        // Hermes/Metro SourceMaps have scope information embedded in them which we can use.
        // In that case, we can skip parsing the minified source, which in most cases is empty / non-existent
        // as Hermes ships bytecode that we are not able to parse anyway.
        // Skipping this whole code would be nice, but that gets us into borrow-checker hell, so
        // just clearing the minified source skips the whole code there anyways.
        let source = if matches!(&sm, DecodedMap::Hermes(_)) {
            ""
        } else {
            source
        };

        // parse scopes out of the minified source
        let scopes = extract_scope_names(source);

        // resolve scopes to original names
        let ctx = SourceContext::new(source).map_err(SourceMapCacheErrorInner::SourceContext)?;
        let resolver = NameResolver::new(&ctx, &sm);
        let scopes: Vec<_> = tracing::trace_span!("resolve original names").in_scope(|| {
            scopes
                .into_iter()
                .map(|(range, name)| {
                    let name = name
                        .map(|n| resolver.resolve_name(&n))
                        .filter(|s| !s.is_empty());
                    (range, name)
                })
                .collect()
        });

        // convert our offset index to a source position index
        let scope_index = ScopeIndex::new(scopes).map_err(SourceMapCacheErrorInner::ScopeIndex)?;
        let scope_index: Vec<_> = tracing::trace_span!("convert scope index").in_scope(|| {
            scope_index
                .iter()
                .filter_map(|(offset, result)| {
                    let pos = ctx.offset_to_position(offset);
                    pos.map(|pos| (pos, result))
                })
                .collect()
        });
        let lookup_scope = |sp: &SourcePosition| {
            if let DecodedMap::Hermes(smh) = &sm {
                let token = smh.lookup_token(sp.line, sp.column);
                return match token.and_then(|token| smh.get_scope_for_token(token)) {
                    Some(name) => ScopeLookupResult::NamedScope(name),
                    None => ScopeLookupResult::Unknown,
                };
            }

            let idx = match scope_index.binary_search_by_key(&sp, |idx| &idx.0) {
                Ok(idx) => idx,
                Err(0) => 0,
                Err(idx) => idx - 1,
            };
            match scope_index.get(idx) {
                Some(r) => r.1,
                None => ScopeLookupResult::Unknown,
            }
        };

        let orig_files = match &sm {
            DecodedMap::Regular(sm) => sm.sources().zip(sm.source_contents()),
            DecodedMap::Hermes(smh) => smh.sources().zip(smh.source_contents()),
            DecodedMap::Index(_smi) => unreachable!(),
        }
        .map(|(name, source)| (name, source.unwrap_or_default()));

        let mut string_table = StringTable::new();
        let mut mappings = Vec::new();

        let mut line_offsets = vec![];
        let mut files = vec![];
        tracing::trace_span!("extract original files").in_scope(|| {
            for (name, source) in orig_files {
                let name_offset = string_table.insert(name) as u32;
                let source_offset = string_table.insert(source) as u32;
                let line_offsets_start = line_offsets.len() as u32;
                Self::append_line_offsets(source, &mut line_offsets);
                let line_offsets_end = line_offsets.len() as u32;

                files.push((
                    name,
                    raw::File {
                        name_offset,
                        source_offset,
                        line_offsets_start,
                        line_offsets_end,
                    },
                ));
            }
        });
        files.sort_by_key(|(name, _file)| *name);

        // iterate over the tokens and create our index
        let mut last = None;
        tracing::trace_span!("create index").in_scope(|| {
            for token in tokens {
                let (min_line, min_col) = token.get_dst();
                let sp = SourcePosition::new(min_line, min_col);
                let file = token.get_source();
                let line = token.get_src_line();
                let column = token.get_src_col();
                let scope = lookup_scope(&sp);

                let file_idx = match file {
                    Some(file) => files
                        .binary_search_by_key(&file, |(file_name, _)| file_name)
                        .map(|idx| idx as u32)
                        .unwrap_or(NO_FILE_SENTINEL),
                    None => NO_FILE_SENTINEL,
                };

                let scope_idx = match scope {
                    ScopeLookupResult::NamedScope(name) => {
                        std::cmp::min(string_table.insert(name) as u32, GLOBAL_SCOPE_SENTINEL)
                    }
                    ScopeLookupResult::AnonymousScope => ANONYMOUS_SCOPE_SENTINEL,
                    ScopeLookupResult::Unknown => GLOBAL_SCOPE_SENTINEL,
                };

                let sl = raw::OriginalSourceLocation {
                    file_idx,
                    line,
                    column,
                    scope_idx,
                };

                if last == Some(sl) {
                    continue;
                }
                mappings.push((
                    raw::MinifiedSourcePosition {
                        line: sp.line,
                        column: sp.column,
                    },
                    sl,
                ));
                last = Some(sl);
            }
        });

        let files = files.into_iter().map(|(_name, file)| file).collect();

        Ok(Self {
            string_table,
            files,
            line_offsets,
            mappings,
        })
    }

    /// Serialize the converted data.
    ///
    /// This writes the SourceMapCache binary format into the given [`Write`].
    #[tracing::instrument(level = "trace", name = "SourceMapCacheWriter::serialize", skip_all)]
    pub fn serialize<W: Write>(self, writer: &mut W) -> std::io::Result<()> {
        let mut writer = Writer::new(writer);
        let string_bytes = self.string_table.as_bytes();

        let header = raw::Header {
            magic: raw::SOURCEMAPCACHE_MAGIC,
            version: raw::SOURCEMAPCACHE_VERSION,
            num_mappings: self.mappings.len() as u32,
            num_files: self.files.len() as u32,
            num_line_offsets: self.line_offsets.len() as u32,
            string_bytes: string_bytes.len() as u32,
            _reserved: [0; 8],
        };

        writer.write_all(header.as_bytes())?;
        writer.align_to(8)?;

        for (min_sp, _) in &self.mappings {
            writer.write_all(min_sp.as_bytes())?;
        }
        writer.align_to(8)?;

        for (_, orig_sl) in self.mappings {
            writer.write_all(orig_sl.as_bytes())?;
        }
        writer.align_to(8)?;

        writer.write_all(self.files.as_bytes())?;
        writer.align_to(8)?;

        writer.write_all(self.line_offsets.as_bytes())?;
        writer.align_to(8)?;

        writer.write_all(string_bytes)?;

        Ok(())
    }

    /// Compute line offsets for a source file and append them to the given  vector.
    ///
    /// There is always one line offset at the start of the file (even if the file is empty)
    /// and then another one after every newline (even if the file ends on a newline).
    pub(crate) fn append_line_offsets(source: &str, out: &mut Vec<raw::LineOffset>) {
        // The empty file has only one line offset for the start.
        if source.is_empty() {
            out.push(raw::LineOffset(0));
            return;
        }

        let buf_ptr = source.as_ptr();
        out.extend(source.lines().map(move |line| {
            raw::LineOffset(unsafe { line.as_ptr().offset_from(buf_ptr) as usize } as u32)
        }));

        // If the file ends with a line break, add another line offset for the empty last line
        // (the lines iterator skips it).
        if source.ends_with('\n') {
            out.push(raw::LineOffset(source.len() as u32));
        }
    }
}

/// An Error that can happen when building a [`super::SourceMapCache`].
#[derive(Debug)]
pub struct SourceMapCacheWriterError(SourceMapCacheErrorInner);

impl From<SourceMapCacheErrorInner> for SourceMapCacheWriterError {
    fn from(inner: SourceMapCacheErrorInner) -> Self {
        SourceMapCacheWriterError(inner)
    }
}

#[derive(Debug)]
pub(crate) enum SourceMapCacheErrorInner {
    SourceMap(sourcemap::Error),
    ScopeIndex(ScopeIndexError),
    SourceContext(SourceContextError),
}

impl std::error::Error for SourceMapCacheWriterError {}

impl std::fmt::Display for SourceMapCacheWriterError {
    fn fmt(&self, f: &mut std::fmt::Formatter<'_>) -> std::fmt::Result {
        match &self.0 {
            SourceMapCacheErrorInner::SourceMap(e) => e.fmt(f),
            SourceMapCacheErrorInner::ScopeIndex(e) => e.fmt(f),
            SourceMapCacheErrorInner::SourceContext(e) => e.fmt(f),
        }
    }
<<<<<<< HEAD
=======
}

struct WriteWrapper<W> {
    writer: W,
    position: usize,
}

impl<W: Write> WriteWrapper<W> {
    fn new(writer: W) -> Self {
        Self {
            writer,
            position: 0,
        }
    }

    fn write(&mut self, data: &[u8]) -> std::io::Result<usize> {
        let len = data.len();
        self.writer.write_all(data)?;
        self.position += len;
        Ok(len)
    }

    fn align(&mut self) -> std::io::Result<usize> {
        let buf = &[0u8; 7];
        let len = raw::align_to_eight(self.position);
        self.write(&buf[0..len])
    }
}
#[cfg(test)]
mod tests {

    use super::*;
    use crate::sourcemapcache::raw::LineOffset;

    #[test]
    fn line_offsets_empty_file() {
        let source = "";
        let mut line_offsets = Vec::new();
        SourceMapCacheWriter::append_line_offsets(source, &mut line_offsets);

        assert_eq!(line_offsets, [LineOffset(0)]);
    }

    #[test]
    fn line_offsets_almost_empty_file() {
        let source = "\n";
        let mut line_offsets = Vec::new();
        SourceMapCacheWriter::append_line_offsets(source, &mut line_offsets);

        assert_eq!(line_offsets, [LineOffset(0), LineOffset(1)]);
    }

    #[test]
    fn line_offsets_several_lines() {
        let source = "a\n\nb\nc";
        let mut line_offsets = Vec::new();
        SourceMapCacheWriter::append_line_offsets(source, &mut line_offsets);

        assert_eq!(
            line_offsets,
            [LineOffset(0), LineOffset(2), LineOffset(3), LineOffset(5),]
        );
    }

    #[test]
    fn line_offsets_several_lines_trailing_newline() {
        let source = "a\n\nb\nc\n";
        let mut line_offsets = Vec::new();
        SourceMapCacheWriter::append_line_offsets(source, &mut line_offsets);

        assert_eq!(
            line_offsets,
            [
                LineOffset(0),
                LineOffset(2),
                LineOffset(3),
                LineOffset(5),
                LineOffset(7),
            ]
        );
    }
>>>>>>> 54d6b426
}<|MERGE_RESOLUTION|>--- conflicted
+++ resolved
@@ -288,36 +288,8 @@
             SourceMapCacheErrorInner::SourceContext(e) => e.fmt(f),
         }
     }
-<<<<<<< HEAD
-=======
-}
-
-struct WriteWrapper<W> {
-    writer: W,
-    position: usize,
-}
-
-impl<W: Write> WriteWrapper<W> {
-    fn new(writer: W) -> Self {
-        Self {
-            writer,
-            position: 0,
-        }
-    }
-
-    fn write(&mut self, data: &[u8]) -> std::io::Result<usize> {
-        let len = data.len();
-        self.writer.write_all(data)?;
-        self.position += len;
-        Ok(len)
-    }
-
-    fn align(&mut self) -> std::io::Result<usize> {
-        let buf = &[0u8; 7];
-        let len = raw::align_to_eight(self.position);
-        self.write(&buf[0..len])
-    }
-}
+}
+
 #[cfg(test)]
 mod tests {
 
@@ -371,5 +343,4 @@
             ]
         );
     }
->>>>>>> 54d6b426
 }