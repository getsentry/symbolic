[package]
name = "symbolic-cabi"
version = "10.2.1"
license = "MIT"
authors = [
    "Armin Ronacher <armin.ronacher@active-4.com>",
    "Jan Michael Auer <mail@jauer.org>",
]
homepage = "https://github.com/getsentry/symbolic"
repository = "https://github.com/getsentry/symbolic"
description = """
C interface wrapper for symbolic, a library to symbolicate and process stack
traces from native applications, minidumps, minified JavaScripts or ProGuard
optimized Android apps.
"""
edition = "2021"
publish = false

[lib]
crate-type = ["cdylib"]

[dependencies]
proguard = { version = "5.0.0", features = ["uuid"] }
sourcemap = "6.0.2"
<<<<<<< HEAD
symbolic = { version = "10.2.0", path = "../symbolic", features = ["cfi", "debuginfo", "sourcemapcache", "symcache"] }
=======
symbolic = { version = "10.2.1", path = "../symbolic", features = ["cfi", "debuginfo", "demangle", "sourcemapcache", "symcache"] }
>>>>>>> 86b6e5e6
tempfile = "3.1.0"<|MERGE_RESOLUTION|>--- conflicted
+++ resolved
@@ -22,9 +22,5 @@
 [dependencies]
 proguard = { version = "5.0.0", features = ["uuid"] }
 sourcemap = "6.0.2"
-<<<<<<< HEAD
-symbolic = { version = "10.2.0", path = "../symbolic", features = ["cfi", "debuginfo", "sourcemapcache", "symcache"] }
-=======
-symbolic = { version = "10.2.1", path = "../symbolic", features = ["cfi", "debuginfo", "demangle", "sourcemapcache", "symcache"] }
->>>>>>> 86b6e5e6
+symbolic = { version = "10.2.1", path = "../symbolic", features = ["cfi", "debuginfo", "sourcemapcache", "symcache"] }
 tempfile = "3.1.0"