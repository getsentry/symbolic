# Changelog

## Unreleased

**Fixes**:

<<<<<<< HEAD
- Work around a pathological case in DWARF processing that could lead to slowness and high memory usage ([#683](https://github.com/getsentry/symbolic/pull/683))
=======
- Be stricter about demangling only `_Z` prefixed C++ names. ([#681](https://github.com/getsentry/symbolic/pull/681))
>>>>>>> 585ba0f0

## 9.1.2

**Fixes**:

- Correctly resolve the `DW_AT_producer` attribute of DWARF files ([#676](https://github.com/getsentry/symbolic/pull/676))
- Improve \_sigtramp workaround and explanation ([#662](https://github.com/getsentry/symbolic/pull/662))
- Slightly lower demangling recursion limit ([#655](https://github.com/getsentry/symbolic/pull/655))

## 9.1.1

**Fixes**:

- Allow underflows in Windows x64 CFI to allow restoring registers from outside of the current stack frame. ([#645](https://github.com/getsentry/symbolic/pull/645))
- Rework the SymCache Writer for correctness. ([#648](https://github.com/getsentry/symbolic/pull/648))
- Undecorate Windows symbols when writing SymCache. ([#649](https://github.com/getsentry/symbolic/pull/649))
- Correctly use the `.debug_addr` section needed for DWARF5. ([#652](https://github.com/getsentry/symbolic/pull/652))

**Internal**:

- Remove outdated and unused il2cpp/usym-related code. ([#650](https://github.com/getsentry/symbolic/pull/650))

**Thank you**:

Features, fixes and improvements in this release have been contributed by:

- [@mstange](https://github.com/mstange)

## 9.1.0

**Features**:

- Added a new subcrate for working with Portable PDB files: `symbolic-ppdb` ([#621](https://github.com/getsentry/symbolic/pull/621))
- Added support for breakpad sym files containing `INLINE_ORIGIN` and `INLINE` records. ([#605](https://github.com/getsentry/symbolic/pull/605))
- Most function names from PDBs will now include function arguments. ([#426](https://github.com/getsentry/symbolic/pull/426))

**Fixes**:

- Improved DWARF handling to create more consistent inlinee and line information. ([#607](https://github.com/getsentry/symbolic/pull/607), [#633](https://github.com/getsentry/symbolic/pull/633))
- Improved PDB handling to include more symbols and create more consistent inlinee and line information. ([#622](https://github.com/getsentry/symbolic/pull/622), [#627](https://github.com/getsentry/symbolic/pull/627), [#636](https://github.com/getsentry/symbolic/pull/636), [#641](https://github.com/getsentry/symbolic/pull/641))
- Fixed a typo in DWARF 5 `addrx` parsing which caused incorrect address ranges. ([#608](https://github.com/getsentry/symbolic/pull/608))
- symcache generation now handles more cases of line / inlinee information correctly. ([#637](https://github.com/getsentry/symbolic/pull/637))
- Improved arm64 CFI for macOS system libraries by translating UnwindOp::None into trivial CFI. ([#619](https://github.com/getsentry/symbolic/pull/619))
- Improved arm64 CFI for macOS \_sigtramp by restricting a workaround to x86_64. ([#625](https://github.com/getsentry/symbolic/pull/625))
- Improved MIPS CFI by always generating .ra CFI. ([#612](https://github.com/getsentry/symbolic/pull/612))
- Fixed il2cpp lookup to discard information for unrelated lines. ([#617](https://github.com/getsentry/symbolic/pull/617))
- Leading underscores are no longer stripped from PDB symbols. ([#642](https://github.com/getsentry/symbolic/pull/642))
- MSVC demangled functions now look more visually pleasing. ([#640](https://github.com/getsentry/symbolic/pull/640))
- Updated wasmparser dependency to 0.85.0. ([#624](https://github.com/getsentry/symbolic/pull/624))

## 9.0.0

**Breaking changes**:

- Updated the `debugid` dependency to 0.8.
- Updated the `uuid` dependency to 1.0.
- Updated the `pdb` dependency to 0.8.
- Removed the public method `symbolic_common::CpuFamily::cfi_register_name`.
- The `symbolic-minidump` crate has been dropped. The CFI functionality that was contained in
  `symbolic-minidump` now resides in its own crate, `symbolic-cfi`.
- The `symbolic-unwind` crate has been dropped.
- The `symbolic-sourcemap` crate has been dropped. Since it was only used in `symbolic-cabi`, its
  functionality has been incorporated into `symbolic-cabi`.
- Support for symcache versions before v7 has been dropped. This entails a number of changes in
  the public API of `symbolic-symcache`:
  - Removed support for symcache binary formats prior to v7.
  - Removed `SymCacheWriter`.
  - Removed `SymCacheError`.
  - Removed `SymCacheErrorKind`.
  - Removed `Line`.
  - Removed `Lines`.
  - Removed `LineInfo`.
  - Removed `Lookup`.
  - Removed `Function::id`.
  - Removed `Function::parent_id`.
  - Removed `Function::address`.
  - Removed `Function::symbol`.
  - Removed `Function::compilation_dir`.
  - Removed `Function::lines`.
  - Removed `SymCache::has_line_info`.
  - Removed `SymCache::has_file_info`.
  - Changed return type of `Function::name` to string slice.
  - Changed return type of `SymCache::lookup` to `SourceLocations`.
  - Added `Function::name_for_demangling` with the previous signature and behavior of `Function::name`.
  - Added `Function::entry_pc`.
  - Added `SymCacheConverter`.
  - Added `Error`.
  - Added `ErrorKind`.
  - Added `File`.
  - Added `Files`.
  - Added `FilesDebug`.
  - Added `FunctionsDebug`.
  - Added `SourceLocation`.
  - Added `SourceLocations`.
  - Added `SymCache::files`.
  - Added lifetime parameter to `Transformers`.
  - Undeprecated `Function` and `Functions`.
  - Undeprecated `SymCache::functions`.
- Some C and Python bindings have been dropped or adjusted. Concretely:
  - `symbolic-cabi::minidump` and the corresponding Python functionality has been removed. The
    CFI functionality that was contained therein now resides in `symbolic-cabi::cfi` and `symbolic.cfi`,
    respectively.
  - `symbolic-cabi::unreal` and the corresponding Python functionality has been removed.
  - `symbolic-cabi::symcache::SymbolicLineInfo` has been replaced with `SymbolicSourceLocation`,
    which has a different interface. Likewise, `symbolic.symcache.LineInfo` has been replaced with
    `SourceLocation`.
  - `symbolic-cabi::symcache::symbolic_symcache_has_file_info` and `symbolic_symcache_has_line_info`
    have been removed, likewise for `symbolic.symcache.SymCache.has_line_info` and `has_file_info`.

## 8.8.0

**Features**:

- Optionally collect referenced C# file sources when creating a source bundle. ([#516](https://github.com/getsentry/symbolic/pull/516))

**Fixes**:

- Only skip one function when encountering unknown Unwind Codes on Windows x64. ([#588](https://github.com/getsentry/symbolic/pull/588))
- Skip over low_pc sentinels instead of erroring. ([#590](https://github.com/getsentry/symbolic/pull/590))

## 8.7.3

**Fixes**:

- Make CFI generation for Windows x64 more accurate, restoring all possible registers and supporting frame pointer unwinding. ([#549](https://github.com/getsentry/symbolic/pull/549))

## 8.7.2

**Fixes**:

- Make sure to correctly parse Unreal crash reports with zero-length files ([#565](https://github.com/getsentry/symbolic/pull/565))

## 8.7.1

**Fixes**:

- Updated wasmparser dependency to `0.83.0` ([#557](https://github.com/getsentry/symbolic/pull/557))
- Updated rust-sourcemap dependency to hopefully speed up sourcemap parsing ([#559](https://github.com/getsentry/symbolic/pull/559))
- Match symbol names by exact addresses from symbol table ([#510](https://github.com/getsentry/symbolic/pull/510))
- Return a more correct `function_size` when dealing with split functions ([#522](https://github.com/getsentry/symbolic/pull/522))

**Thank you**:

Features, fixes and improvements in this release have been contributed by:

- [@shuoli84](https://github.com/shuoli84)
- [@bnjbvr](https://github.com/bnjbvr)

## 8.7.0

**Features**:

- Added a new SymCache `Transformer`, which can be used to apply Function or SourceLocation transformations. ([#496](https://github.com/getsentry/symbolic/pull/496))
- Turn the breakpad-based minidump processor into an optional feature flag. ([#519](https://github.com/getsentry/symbolic/pull/519))

**Fixes**:

- Fixed CFI `STACK WIN` records being written correctly. ([#513](https://github.com/getsentry/symbolic/pull/513))
- Do not consider empty files as valid BcSymbolMaps anymore. ([#523](https://github.com/getsentry/symbolic/pull/523))
- Fix wasm parsing rejecting valid wasm files with non-default features. ([#520](https://github.com/getsentry/symbolic/pull/520))

**Thank you**:

Features, fixes and improvements in this release have been contributed by:

- [@bnjbvr](https://github.com/bnjbvr)

## 8.6.1

**Fixes**:

- Update `goblin` which received fixes to avoid panics and unreasonable memory allocations based on invalid input. ([#503](https://github.com/getsentry/symbolic/pull/503))
- Fix wrong instruction addresses of the first frame in ARM and ARM64 minidumps. The addresses were incorrectly incremented by one instruction size. ([#504](https://github.com/getsentry/symbolic/pull/504))
- Correctly skip ELF sections with an offset of `0` instead of ignoring all following sections. This bug may have lead to missing unwind or debug information. ([#505](https://github.com/getsentry/symbolic/pull/505))
- Detect unwind information when linking with `gold`. ([#505](https://github.com/getsentry/symbolic/pull/505))

## 8.6.0

**Features**:

- Added a new SymCache binary format which is fundamentally based around instruction addr ranges.
- Add `ElfObject::debug_link` that allows recovering the [debug link](https://sourceware.org/gdb/onlinedocs/gdb/Separate-Debug-Files.html) from an Elf if present. ([#450](https://github.com/getsentry/symbolic/pull/450))
- Updated Swift demangler to 5.5.1. ([#465](https://github.com/getsentry/symbolic/pull/465))
- Support split functions. ([#441](https://github.com/getsentry/symbolic/pull/441))
- Refactor `symbolic-debuginfo` feature flags. ([#470](https://github.com/getsentry/symbolic/pull/470))
- Rewrite wasm parser. ([#474](https://github.com/getsentry/symbolic/pull/474))

**Fixes**:

- Make SourceBundle ordering deterministic. ([#489](https://github.com/getsentry/symbolic/pull/489))
- Replace unmaintained dependencies.
- Better guard against invalid input that could lead to unreasonable memory allocations, panics or infinite loops.

**Thank you**:

Features, fixes and improvements in this release have been contributed by:

- [@dureuill](https://github.com/dureuill)
- [@Jake-Shadle](https://github.com/Jake-Shadle)

## 8.5.0

**Features**:

- Add `ByteView::map_file_ref` constructor which does not consume the `File` passed to it. ([#448](https://github.com/getsentry/symbolic/pull/448))

**Fixes**:

- Support Unreal Engine 5 crash reporter. ([#449](https://github.com/getsentry/symbolic/pull/449))

## 8.4.0

**Features**:

- Add `Unreal4Crash::parse_with_limit` which allows specifying a maximum allocation size when extracting compressed UE4 crash archives. ([#447](https://github.com/getsentry/symbolic/pull/447))

**Fixes**:

- Apply speculative handling of stackless functions only on `amd64` when creating CFI caches. ([#445](https://github.com/getsentry/symbolic/pull/445))

## 8.3.2

**Features**:

- Build and publish binary wheels for `arm64` / `aarch64` on macOS and Linux. ([#442](https://github.com/getsentry/symbolic/pull/442))

**Fixes**:

- Don’t prefix ARM registers with `$` for CFI files. ([#443](https://github.com/getsentry/symbolic/pull/443))

**Thank you**:

Features, fixes and improvements in this release have been contributed by:

- [@Gankra](https://github.com/Gankra)

## 8.3.1

**Fixes**:

- Avoid panic when looking for hex suffixes in multibyte character strings in the demangler. ([#430](https://github.com/getsentry/symbolic/pull/430))
- Allow processing of ELF files as long as they have valid program and section headers. ([#434](https://github.com/getsentry/symbolic/pull/434))
- Expose dynamic symbols in ELF files. ([#421](https://github.com/getsentry/symbolic/pull/421))
- Make dsym_parent accept `.framework.dSYM`. ([#425](https://github.com/getsentry/symbolic/pull/425))

**Thank you**:

Features, fixes and improvements in this release have been contributed by:

- [@goffrie](https://github.com/goffrie)
- [@gabrielesvelto](https://github.com/gabrielesvelto)
- [@luser](https://github.com/luser)
- [@mstange](https://github.com/mstange)

## 8.3.0

**Features**:

- Write versioned CFI Cache files. Reading those files is only supported with symbolic versions `>= 8.2.1`, so trying to use a CFI Cache file with an older version of symbolic will fail with a `CfiErrorKind::BadFileMagic` error.

**Fixes**:

- Correctly restore callee saves registers when using compact unwind info.
- Correctly map all DWARF information when using BcSymbolMaps.
- Allow processing of PDB files that have broken inlinee file references.
- Skip duplicated DWARF functions which can lead to `inline parent offset` overflows.

## 8.2.1

**Features**:

- Add support for reading versioned CFI Cache files.

**Fixes**:

- Avoid quadratic slowdown when using compact unwind info on macOS.

**Thank you**:

Features, fixes and improvements in this release have been contributed by:

- [@Gankra](https://github.com/Gankra)

## 8.2.0

**Caution**:

- Relevant dependencies such as `gimli`, `goblim`, and `wasm`-related libraries were updated.

**Features**:

- Support for compact unwind info in MachO files was added, along with special casing of some well known macOS system functions.
- The parser of the Breakpad Format was rewritten.

**Bug Fixes**:

- All valid `STACK WIN` record types are being parsed correctly. This did add new variants to the `BreakpadStackWinRecordType` enum. Technically a _breaking change_, but we do not consider the Breakpad Parser types as adhering to strict SemVer rules.

**Thank you**:

Features, fixes and improvements in this release have been contributed by:

- [@Gankra](https://github.com/Gankra)

## 8.1.0

**Features**:

- Add support for loading BCSymbolMaps into MachObjects to un-obfuscate symbol names in bitcode builds. ([#336](https://github.com/getsentry/symbolic/pull/336))

**Bug Fixes**:

- Handle too many files more gracefully. ([#374](https://github.com/getsentry/symbolic/pull/374))
- Parse .pdb files containing modules without symbols. ([pdb#102](https://github.com/willglynn/pdb/pull/102))

## 8.0.5

**Bug Fixes**:

- Fix detecting hidden Swift symbols in `MachObject::requires_symbolmap`. Additionally, the MachO symbol iterator no longer strips underscores from `__hidden#` symbols. ([#316](https://github.com/getsentry/symbolic/pull/316))

## 8.0.4

Manylinux2010 has dropped support for Python 2.7. As a result, we're no longer building or testing the Python package with Python 2.7. This and future releases require at least Python 3.6.

**Bug Fixes**:

- Compute correct line offsets in symcaches with large gaps between line records. ([#319](https://github.com/getsentry/symbolic/pull/319))
- Support symcache lookups for public symbols larger than 65k. ([#320](https://github.com/getsentry/symbolic/pull/320))
- Fixed bug that caused functions to have a length of `0` in symcaches. ([#324](https://github.com/getsentry/symbolic/pull/324))
- Support `debug_addr` indexes in DWARF functions. ([#326](https://github.com/getsentry/symbolic/pull/326))

## 8.0.3

**Bug Fixes**:

- Support DWARF information from MIPS compilers in `SHT_MIPS_DWARF` sections. ([#317](https://github.com/getsentry/symbolic/pull/317))
- Remove a duplicate dependency to two versions of `walrus` for WASM parsing. ([#312](https://github.com/getsentry/symbolic/pull/312))

## 8.0.2

**Bug Fixes**:

- Include third-party submodules to allow the Python `sdist` to build again. ([#310](https://github.com/getsentry/symbolic/pull/310))

## 8.0.1

**Bug Fixes**:

- Compute correct debug identifiers when proessing a Minidump from a machine with opposite endianness. This particularly allows to process MIPS minidumps on little-endian hosts. ([#281](https://github.com/getsentry/symbolic/pull/281))
- Update the breakpad processor with better stack scanning heuristics. Some false-positive frames are avoided during stack scanning now. ([#281](https://github.com/getsentry/symbolic/pull/281))
- Avoid panics when processing UE4 crash logs containing ambiguous local times. ([#307](https://github.com/getsentry/symbolic/pull/307))

## 8.0.0

**Breaking Changes**:

- Usage of `failure` was removed, and all error types were changed to only implement `std::error::Error` and related traits.
- `symbolic-proguard` was removed in favor of the `proguard` crate. Proguard is still supported via `symbolic-cabi` and the python API however.
- Deprecated APIs have been removed:
  - `InstructionInfo`'s fields are no longer public.
  - `pointer_size`, `instruction_alignment` and `ip_register_name` have moved from `Arch` to `CpuFamily`.
  - `Arch::register_name` as been moved to `CpuFamily::cfi_register_name`.
  - `Dwarf::raw_data` and `Dwarf::section_data` have been replaced with the `raw_section` and `section` APIs.
  - `Unreal4ContextRuntimeProperties::misc_primary_cpu_brand` is has been removed.
- Deprecated Python APIs have been removed:
  - `CodeModule.id` and `CodeModule.name` Use `debug_id` and `code_file`, respectively.
- `DemangleFormat` and public fields of `DemangleOptions` have been removed in favor of builder methods on `DemangleOptions`.
- `Name::new` now takes both the `NameMangling` state, and the `Language` explicitly.

**Features**:

- Add support for the `wasm32` architecture. ([#166](https://github.com/getsentry/symbolic/pull/166))
- Support demangling for Swift 5.3. ([#282](https://github.com/getsentry/symbolic/pull/282))

**Bug Fixes**:

- Detect mangled anonymous namespaces in PDB inlinees ([#261](https://github.com/getsentry/symbolic/pull/261))
- Fix a panic due to undefined behavior. ([#287](https://github.com/getsentry/symbolic/pull/287))
- Skip line program sequences at 0. ([#291](https://github.com/getsentry/symbolic/pull/291))
- Prefer DWARF names for Dart functions. ([#293](https://github.com/getsentry/symbolic/pull/293))

## 7.5.0

**Changes**:

- Add missing unreal data attributes (`EngineData` and `GameData`). ([#257](https://github.com/getsentry/symbolic/pull/257))
- Expose binary names for ELF and MachO ([#252](https://github.com/getsentry/symbolic/pull/252))
- Mark enums as `non_exhaustive`. ([#256](https://github.com/getsentry/symbolic/pull/256))
- Add method to create Archive from bytes. ([#250](https://github.com/getsentry/symbolic/pull/250))

**Bug Fixes**:

- Fix compilation errors on nightly Rust due to a lifetime mismatch. This is temporarily solved with a statically verified unsafe transmute, which will be replaced in an upcoming breaking change. ([#258](https://github.com/getsentry/symbolic/pull/258))

## 7.4.0

**Deprecations**:

- `pointer_size`, `instruction_alignment` and `ip_register_name` have moved from `Arch` to `CpuFamily`.
- `Arch::register_name` as been moved to `CpuFamily::cfi_register_name`.
- Field access on `InstructionInfo` has been deprecated and replaced
  with a builder.

**Changes**:

- More detailed documentation and examples on all types and functions in `symbolic-common`. ([#246](https://github.com/getsentry/symbolic/pull/247))

**Bug Fixes**:

- `CpuFamily::cfi_register_name` returns `None` instead of `Some("")` for some unknown registers.
- Update `cpp_demangle` again after the previous release was yanked. ([#247](https://github.com/getsentry/symbolic/pull/247))

## 7.3.6

**Bug Fixes**:

- Update the `cpp_demangle` dependency to fix broken builds after a breaking change. ([#244](https://github.com/getsentry/symbolic/pull/244), thanks @o0Ignition0o)

## 7.3.5

**Bug Fixes**:

- Update the `proguard` dependency to fix line info detection. ([#242](https://github.com/getsentry/symbolic/pull/242))

## 7.3.4

**Deprecations**:

- `symbolic-proguard` is now deprecated and will be removed in the next major release. Use the `proguard` crate directly. The C-bindings and Python interface will remain. ([#240](https://github.com/getsentry/symbolic/pull/240))

**Python**:

- Switch the C-ABI and python to `proguard 4.0.0` which supports frame remapping. ([#240](https://github.com/getsentry/symbolic/pull/240))

**Bug Fixes**:

- Fix broken links in docs on `ByteView`, `SelfCell` and `AsSelf`. ([#241](https://github.com/getsentry/symbolic/pull/241))

## 7.3.3

**Bug Fixes**:

- Update broken doc comments for `SelfCell` and `debuginfo::dwarf` ([#238](https://github.com/getsentry/symbolic/pull/238))
- Fix holes in line records of inline parents in DWARF ([#239](https://github.com/getsentry/symbolic/pull/239))

## 7.3.2

**Bug Fixes**:

- Fix line information of inline parents in DWARF ([#237](https://github.com/getsentry/symbolic/pull/237)). Many thanks to @calixteman!

## 7.3.1

**Bug Fixes**:

- Skip invalid PE runtime function entries ([#230](https://github.com/getsentry/symbolic/pull/230))
- Support demangling of block invocation functions ([#229](https://github.com/getsentry/symbolic/pull/229))
- Skip invalid CFI entries instead of erroring out ([#232](https://github.com/getsentry/symbolic/pull/232))
- Detect stub DLLs and skip CFI generation ([#233](https://github.com/getsentry/symbolic/pull/233))
- Skip functions with unknown unwind codes ([#234](https://github.com/getsentry/symbolic/pull/234))
- Update `goblin` to fix panics in PE unwinding ([#231](https://github.com/getsentry/symbolic/pull/231))
- Update `gimli` to to support `eh_frame` CIE version 3 ([#231](https://github.com/getsentry/symbolic/pull/231))
- Update `cpp_demangle` ([#231](https://github.com/getsentry/symbolic/pull/231))

## 7.3.0

**Build Changes**:

To build with the `demangle` feature, a C++14 compiler is now required.

**Features**:

- Support Swift 5.2 mangling ([#208](https://github.com/getsentry/symbolic/pull/208))
- Inline docs from sub-crates ([#209](https://github.com/getsentry/symbolic/pull/209))
- Add Path utilities for dSYM structures ([#212](https://github.com/getsentry/symbolic/pull/212))
- Updated C++ demangler ([#215](https://github.com/getsentry/symbolic/pull/215))

**Bug Fixes**:

- Do not error in functions iterator on name errors ([#201](https://github.com/getsentry/symbolic/pull/201))
- Avoid infinite recursion in DWARF because of self references ([#202](https://github.com/getsentry/symbolic/pull/202))
- Do not skip symbols from SHT_NOBIT sections ([#207](https://github.com/getsentry/symbolic/pull/207))
- Do not assume sorted DWARF compilation units ([#214](https://github.com/getsentry/symbolic/pull/214))
- Skip eliminated functions in linked objects ([#216](https://github.com/getsentry/symbolic/pull/216))
- Avoid panics for UTF-8 characters in paths ([#217](https://github.com/getsentry/symbolic/pull/217))
- Get CFI info from eh_frame even if err in debug_frame ([#218](https://github.com/getsentry/symbolic/pull/218))
- Avoid `TooManyRegisterRules` errors in CFI ([#219](https://github.com/getsentry/symbolic/pull/219))
- Calculate correct line record sizes for DWARF ([#220](https://github.com/getsentry/symbolic/pull/220))
- Detect all scopes to fix incorrect inlinee hierarchies ([#221](https://github.com/getsentry/symbolic/pull/221))
- Patch all parent line records of inlinees in DWARF ([#223](https://github.com/getsentry/symbolic/pull/223))
- Fix broken compilation with -Clink-dead-code ([#225](https://github.com/getsentry/symbolic/pull/225))
- Return the same instruction address for inlinees in symcaches ([#226](https://github.com/getsentry/symbolic/pull/226))

## 7.2.0

**Features**:

- Upgrade UUID-related dependencies ([#199](https://github.com/getsentry/symbolic/pull/199))

## 7.1.1

**Features**:

- Implement `serde::{Deserialize, Serialize}` for `ProcessResult` ([#188](https://github.com/getsentry/symbolic/pull/188))
- Implement `serde::{Deserialize, Serialize}` for `Name` ([#191](https://github.com/getsentry/symbolic/pull/191))
- Update the `gimli`, `goblin` and `pdb` libraries ([#196](https://github.com/getsentry/symbolic/pull/196))

**Bug Fixes**:

- Do not skip DWARF units with a `DW_AT_low_pc` of `0` ([#173](https://github.com/getsentry/symbolic/pull/173))
- Search for MachO sections in all segments ([#173](https://github.com/getsentry/symbolic/pull/173))
- Fix processing Hermes source maps with non-hermes stack frames ([#189](https://github.com/getsentry/symbolic/pull/189))
- Fix decompression of GNU compressed debug sections (`.zdebug_info`) ([#192](https://github.com/getsentry/symbolic/pull/192))

## 7.1.0

_This release is not available on crates.io_

**Features**:

- Support skipping over files when creating source bundles ([#167](https://github.com/getsentry/symbolic/pull/167))
- Support for React Native Hermes source maps ([#187](https://github.com/getsentry/symbolic/pull/187))

**Bug Fixes**:

- Resolved an error in processing DWARF CFI
- Resolved an error reading ELF fiels with stripped `PT_DYNAMIC` header
- Support for Breakpad functions without names
- Multiple fixes in PDB and PE file processing
- Fix compilation with MSVC ([#164](https://github.com/getsentry/symbolic/pull/164))
- Added unmapped MachO object types ([#169](https://github.com/getsentry/symbolic/pull/169))
- Proper detection for ELF stripped debug companion files ([#170](https://github.com/getsentry/symbolic/pull/170))
- Detect Java class files which share the same magic as MachO files ([#172](https://github.com/getsentry/symbolic/pull/172))
- Fix memory leaks in the python binding ([#180](https://github.com/getsentry/symbolic/pull/180))

## 7.0.0

_This release is not available on crates.io_

**New Features**:

- A new API to parse Unreal Engine 4 Crash reports ([#152](https://github.com/getsentry/symbolic/pull/152)).
- Source bundles to resolve source code for stack frames ([#154](https://github.com/getsentry/symbolic/pull/154)).
- Inline functions for Microsoft PDBs ([#160](https://github.com/getsentry/symbolic/pull/160)).
- Improved demangling of C++ symbols.

**Bug Fixes**:

- Resolved unexpected EOF when parsing certain PDBs.
- Restored compatibility with Python 3 ([#158](https://github.com/getsentry/symbolic/pull/158)).

## 6.1.4

**Common**:

- Add `ARM64_32` (ILP32 ABI on 64-bit ARM) ([#149](https://github.com/getsentry/symbolic/pull/149)).
- Support architecture names from apple crash reports ([#151](https://github.com/getsentry/symbolic/pull/151)).

**DebugInfo**:

- Fix invalid memory addresses for some ELF files ([#148](https://github.com/getsentry/symbolic/pull/148)).
- Prefer a PDB's age from the DBI stream ([#150](https://github.com/getsentry/symbolic/pull/150)).
- Do not emit default CFI for the `.ra` register ([#157](https://github.com/getsentry/symbolic/pull/157)).

**Minidump**:

- Fix a memory leak when processing minidumps ([#146](https://github.com/getsentry/symbolic/pull/146)).

**SymCache**:

- Add `is_latest()` to symcaches and CFI caches.
- Support functions with more than 65k line records ([#155](https://github.com/getsentry/symbolic/pull/155)).

## 6.1.3

**Common**:

- Support MIPS and MIPS64 ([#141](https://github.com/getsentry/symbolic/pull/141)).

**DebugInfo**:

- Fix code identifiers for PE files and do not return empty ones ([#139](https://github.com/getsentry/symbolic/pull/139), #142).
- Support Breakpad debug identifiers without an age field ([#140](https://github.com/getsentry/symbolic/pull/140)).
- Add `Archive::is_multi` to check for multi-architecture archives ([#143](https://github.com/getsentry/symbolic/pull/143)).

**Minidump**:

- Add more trait implementations to minidump processor types.
- Process minidumps without thread lists ([#144](https://github.com/getsentry/symbolic/pull/144)).
- Update the breakpad processor. This allows to stackwalk Unreal Engine 4 minidumps ([#145](https://github.com/getsentry/symbolic/pull/145)).

## 6.1.2

- Demangling support for Swift 5.
- Fix a performance regression in 6.1.1

## 6.1.1

- Expose PDB file names from PE object files.
- Fix incorrect CFI extraction from ELF files.
- Fix broken symcache lookups for certain optimized files.

## 6.1.0

- Support PDB file and line information.
- Support stack unwind info in PDB files (32-bit).
- Support stack unwind info in PE files (64-bit).
- Fix breakpad CFI generation for functions pushing machine frames.

## 6.0.6

- Add `normalize_code_id` in the Python package and C layer.
- Add `ByteView::map_file` to create a memory map directly from a file handle.
- Add size attribute to streams returned from Minidumps / UE4 crash reports.

## 6.0.5

- Normalize code identifiers to lowercase ([#133](https://github.com/getsentry/symbolic/pull/133)).

## 6.0.4

- Exposes code identifiers and debug file names for minidumps in Python. Previously, this was only
  available in the Rust Crate.
- `ObjectLookup` now supports `code_file` and `debug_id` in in Python.

## 6.0.3

Re-release on crates.io.

## 6.0.2

**This release is broken on crates.io**

- Fix Rust features: The `serde` feature activated minidump and unreal unintentionally. This is
  addressed by providing separate features for modules with serde. See the Readme for more information.
- Include breakpad sources in `symbolic-minidump`.

## 6.0.0

This is a complete rewrite of `symbolic`. The aim of this release is to make the Rust version, the
C-API and the Python package more convenient to use in different scenarios. As a result, there have
been quite a few breaking changes.

**Breaking Changes:**

- `ByteViewHandle` has been replaced with the slightly safer type `SelfCell`. It allows to create a
  self-referential pair of an owning object and a derived object.
- `Archive` and `Object` are the new types to interface with debug information. There are also
  direct types exposed for Breakpad, ELF, MachO, PE and PDB; as well as traits to abstract over
  them.
- `SymCache` has a cleaner API, and the writing part has been moved to `SymCacheWriter`.
- Some common types have received better names: `ObjectKind` is now called `FileFormat`.
  `ObjectClass` is now called `ObjectKind`.
- Many more small signature changes, such as zero-copy return values or iterators instead of
  collections.

**New Features:**

- Initial support for PE and PDB is here. It is not complete yet, and will be expanded over the next
  releases.
- Symbol tables for ELF are now supported. On the bottom line, this will improve symbolication
  results on Linux.
- GNU-style compressed debug information (e.g. `.zdebug_info`) is now supported.
- Support for most of DWARF 5, thanks to the amazing work on the `gimli` crate.
- More lenient parsing of Breakpad symbols now handles certain edge cases more gracefully and gives
  much better error messages.
- More utilities to join or split paths from any platform.

**Bug Fixes:**

- Fix invalid function name resolution for certain DWARF files.
- Fix errors on DWARF files generated with LTO.
- Fix memory leaks when processing Minidumps from Python.
- Skip STAB symbol entries in MachO files, potentially leading to wrong function names.
- Do not error on "negative" line numbers in Breakpad symbols.

**Internal Changes:**

- Greatly simplified build process and better documentation for the C library.
- Improved test suite, docs and READMEs. While there can never be enough tests, this is a
  significant step to improving the overall quality of symbolic.
- Automatic cloning of submodules during the build. This should make it easier to start developing
  on `symbolic`.<|MERGE_RESOLUTION|>--- conflicted
+++ resolved
@@ -4,11 +4,8 @@
 
 **Fixes**:
 
-<<<<<<< HEAD
+- Be stricter about demangling only `_Z` prefixed C++ names. ([#681](https://github.com/getsentry/symbolic/pull/681))
 - Work around a pathological case in DWARF processing that could lead to slowness and high memory usage ([#683](https://github.com/getsentry/symbolic/pull/683))
-=======
-- Be stricter about demangling only `_Z` prefixed C++ names. ([#681](https://github.com/getsentry/symbolic/pull/681))
->>>>>>> 585ba0f0
 
 ## 9.1.2
 
