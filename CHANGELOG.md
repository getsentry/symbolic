--- conflicted
+++ resolved
@@ -1,10 +1,15 @@
 # Changelog
 
-<<<<<<< HEAD
-## 9.0.0
-
-**Breaking Changes**:
-- We have dropped support for symcache versions before v7. This entails a number of changes in
+## Unreleased
+
+**Breaking changes**:
+
+- The `symbolic-minidump` crate has been dropped. The CFI functionality that was contained in
+  `symbolic-minidump` now resides in its own crate, `symbolic-cfi`.
+
+- The `symbolic-unwind` crate has been dropped.
+
+- Support for symcache versions before v7 has been dropped. This entails a number of changes in
   the public API of `symbolic-symcache`:
   - Removed support for symcache binary formats prior to v7.
   - Removed `SymCacheWriter`.
@@ -39,18 +44,6 @@
   - Undeprecated `Function` and `Functions`.
   - Undeprecated `SymCache::functions`.
 
-- The `symbolic-unwind` crate has been dropped.
-
-- The `symbolic-minidump` crate has been dropped.
-=======
-## Unreleased
-
-**Breaking changes**:
-
-- The `symbolic-minidump` crate has been dropped. The CFI functionality that was contained in
-  `symbolic-minidump` now resides in its own crate, `symbolic-cfi`.
-
->>>>>>> 48ec2db5
 ## 8.7.1
 
 **Fixes**:
