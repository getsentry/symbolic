[package]
name = "symbolic-minidump"
version = "8.2.1"
license = "MIT"
authors = [
    "Armin Ronacher <armin.ronacher@active-4.com>",
    "Jan Michael Auer <mail@jauer.org>",
]
documentation = "https://docs.rs/symbolic-minidump"
homepage = "https://github.com/getsentry/symbolic"
repository = "https://github.com/getsentry/symbolic"
description = """
A library to process and inspect Minidump crash reports
"""
build = "build.rs"
edition = "2018"

include = [
    "/cpp/**/*",
    "/src/**/*",
    "/third_party/breakpad/src/**/*.h",
    "/third_party/breakpad/src/**/*.c",
    "/third_party/breakpad/src/**/*.cc",
    "/third_party/lss/**/*",
    "/build.rs",
    "/Cargo.toml",
]

[package.metadata.docs.rs]
all-features = true

[dependencies]
lazy_static = "1.4.0"
regex = "1.3.5"
serde = { version = "1.0.94", optional = true }
<<<<<<< HEAD
symbolic-common = { version = "8.2.0", path = "../symbolic-common" }
symbolic-debuginfo = { version = "8.2.0", path = "../symbolic-debuginfo" }
symbolic-symcache = { version = "8.2.0", path = "../symbolic-symcache" }
symbolic-unwind = { version = "8.2.0", path = "../symbolic-unwind" }
=======
symbolic-common = { version = "8.2.1", path = "../symbolic-common" }
symbolic-debuginfo = { version = "8.2.1", path = "../symbolic-debuginfo" }
>>>>>>> b0ce0463
thiserror = "1.0.20"

[build-dependencies]
cc = { version = "1.0.50", features = ["parallel"] }

[dev-dependencies]
criterion = { version = "0.3.4", features = [ "html_reports" ] }
insta = "1.3.0"
proptest = "1.0.0"
rand = { version = "0.8.3", features = [ "small_rng" ] }
symbolic-testutils = { path = "../symbolic-testutils" }
similar-asserts = "1.0.0"
walkdir = "2.3.1"

[[bench]]
name = "nested_range_map"
harness = false

[[bench]]
name = "from_minidump"
harness = false

[[bench]]
name = "from_minidump_external"
harness = false<|MERGE_RESOLUTION|>--- conflicted
+++ resolved
@@ -33,15 +33,10 @@
 lazy_static = "1.4.0"
 regex = "1.3.5"
 serde = { version = "1.0.94", optional = true }
-<<<<<<< HEAD
-symbolic-common = { version = "8.2.0", path = "../symbolic-common" }
-symbolic-debuginfo = { version = "8.2.0", path = "../symbolic-debuginfo" }
-symbolic-symcache = { version = "8.2.0", path = "../symbolic-symcache" }
-symbolic-unwind = { version = "8.2.0", path = "../symbolic-unwind" }
-=======
 symbolic-common = { version = "8.2.1", path = "../symbolic-common" }
 symbolic-debuginfo = { version = "8.2.1", path = "../symbolic-debuginfo" }
->>>>>>> b0ce0463
+symbolic-symcache = { version = "8.2.1", path = "../symbolic-symcache" }
+symbolic-unwind = { version = "8.2.1", path = "../symbolic-unwind" }
 thiserror = "1.0.20"
 
 [build-dependencies]
