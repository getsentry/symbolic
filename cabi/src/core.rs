--- conflicted
+++ resolved
@@ -160,11 +160,8 @@
     ObjectErrorBadPdbObject = 2105,
     ObjectErrorBadPeObject = 2106,
     ObjectErrorBadSourceBundle = 2107,
-<<<<<<< HEAD
     ObjectErrorBadWasmObject = 2108,
-=======
     DwarfErrorUnknown = 2200,
->>>>>>> de6bf9ca
     DwarfErrorInvalidUnitRef = 2201,
     DwarfErrorInvalidFileRef = 2202,
     DwarfErrorUnexpectedInline = 2203,
