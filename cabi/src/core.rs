use std::mem;
use std::ptr;
use std::str;
use std::slice;
use std::ffi::CStr;
use std::os::raw::c_char;

use utils::{set_panic_hook, LAST_ERROR, LAST_PANIC};

use uuid::Uuid;

use symbolic_common::ErrorKind;


/// Represents a string.
#[repr(C)]
pub struct SymbolicStr {
    pub data: *mut c_char,
    pub len: usize,
    pub owned: bool,
}

impl Default for SymbolicStr {
    fn default() -> SymbolicStr {
        SymbolicStr {
            data: ptr::null_mut(),
            len: 0,
            owned: false,
        }
    }
}

impl SymbolicStr {
    pub fn new(s: &str) -> SymbolicStr {
        SymbolicStr {
            data: s.as_ptr() as *mut c_char,
            len: s.len(),
            owned: false,
        }
    }

    pub fn from_string(mut s: String) -> SymbolicStr {
        s.shrink_to_fit();
        let rv = SymbolicStr {
            data: s.as_ptr() as *mut c_char,
            len: s.len(),
            owned: true,
        };
        mem::forget(s);
        rv
    }

    pub unsafe fn free(&mut self) {
        if self.owned {
            String::from_raw_parts(self.data as *mut _, self.len, self.len);
            self.data = ptr::null_mut();
            self.len = 0;
            self.owned = false;
        }
    }

    pub fn as_str(&self) -> &str {
        unsafe {
            str::from_utf8_unchecked(slice::from_raw_parts(
                self.data as *const _, self.len))
        }
    }
}

/// Represents a UUID
#[repr(C)]
pub struct SymbolicUuid {
    pub data: [u8; 16]
}

/// Indicates the error that ocurred
#[repr(u32)]
pub enum SymbolicErrorCode {
    // no error
    NoError = 0,
    // panics and internals
    Panic = 1,
    Internal = 2,
    Msg = 3,
    Unknown = 4,
    // generic errors
    Parse = 101,
    NotFound = 102,
    Format = 103,
    MissingDebugInfo = 104,
    BadJson = 105,
    // debuginfo/symcache
    BadSymbol = 1001,
    UnsupportedObjectFile = 1002,
    MalformedObjectFile = 1003,
    BadCacheFile = 1004,
    MissingSection = 1005,
    BadDwarfData = 1006,
<<<<<<< HEAD
    MissingDebugInfo = 1007,
    Stackwalk = 2001,
    Resolver = 2002,
=======
    // sourcemaps
    BadSourcemap = 2001,
    CannotFlattenSourcemap = 2002,
    // external errors
>>>>>>> 49d092bb
    Io = 10001,
    Utf8Error = 10002,
    ParseInt = 10003,
}

impl SymbolicErrorCode {
    pub fn from_kind(kind: &ErrorKind) -> SymbolicErrorCode {
        match *kind {
            ErrorKind::Panic(..) => SymbolicErrorCode::Panic,
            ErrorKind::Msg(..) => SymbolicErrorCode::Msg,
            ErrorKind::BadSymbol(..) => SymbolicErrorCode::BadSymbol,
            ErrorKind::Internal(..) => SymbolicErrorCode::Internal,
            ErrorKind::Parse(..) => SymbolicErrorCode::Parse,
            ErrorKind::NotFound(..) => SymbolicErrorCode::NotFound,
            ErrorKind::Format(..) => SymbolicErrorCode::Format,
            ErrorKind::UnsupportedObjectFile => SymbolicErrorCode::UnsupportedObjectFile,
            ErrorKind::MalformedObjectFile(..) => SymbolicErrorCode::MalformedObjectFile,
            ErrorKind::BadCacheFile(..) => SymbolicErrorCode::BadCacheFile,
            ErrorKind::MissingSection(..) => SymbolicErrorCode::MissingSection,
            ErrorKind::BadDwarfData(..) => SymbolicErrorCode::BadDwarfData,
            ErrorKind::MissingDebugInfo(..) => SymbolicErrorCode::MissingDebugInfo,
<<<<<<< HEAD
            ErrorKind::Stackwalk(..) => SymbolicErrorCode::Stackwalk,
            ErrorKind::Resolver(..) => SymbolicErrorCode::Resolver,
=======
            ErrorKind::BadJson(..) => SymbolicErrorCode::BadJson,
            ErrorKind::BadSourcemap(..) => SymbolicErrorCode::BadSourcemap,
            ErrorKind::CannotFlattenSourcemap(..) => SymbolicErrorCode::CannotFlattenSourcemap,
>>>>>>> 49d092bb
            ErrorKind::Io(..) => SymbolicErrorCode::Io,
            ErrorKind::Utf8Error(..) => SymbolicErrorCode::Utf8Error,
            ErrorKind::ParseInt(..) => SymbolicErrorCode::ParseInt,
            // we don't use _ here but the hidden field on error kind so that
            // we don't accidentally forget to map them to error codes.
            ErrorKind::__Nonexhaustive { .. } => unreachable!(),
        }
    }
}

/// Initializes the library
#[no_mangle]
pub unsafe extern "C" fn symbolic_init() {
    set_panic_hook();
}

/// Returns the last error code.
///
/// If there is no error, 0 is returned.
#[no_mangle]
pub unsafe extern "C" fn symbolic_err_get_last_code() -> SymbolicErrorCode {
    LAST_ERROR.with(|e| {
        if let Some(ref err) = *e.borrow() {
            SymbolicErrorCode::from_kind(err.kind())
        } else {
            SymbolicErrorCode::NoError
        }
    })
}

/// Returns the last error message.
///
/// If there is no error an empty string is returned.  This allocates new memory
/// that needs to be freed with `symbolic_str_free`.
#[no_mangle]
pub unsafe extern "C" fn symbolic_err_get_last_message() -> SymbolicStr {
    use std::fmt::Write;
    use std::error::Error;
    LAST_ERROR.with(|e| {
        if let Some(ref err) = *e.borrow() {
            let mut msg = err.to_string();
            let mut cause = err.cause();
            while let Some(the_cause) = cause {
                write!(&mut msg, "\n  caused by: {}", the_cause).ok();
                cause = the_cause.cause();
            }
            SymbolicStr::from_string(msg)
        } else {
            Default::default()
        }
    })
}

/// Returns the panic information as string.
#[no_mangle]
pub unsafe extern "C" fn symbolic_err_get_panic_info() -> SymbolicStr {
    LAST_PANIC.with(|e| {
        if let Some((ref info, ref backtrace)) = *e.borrow() {
            use std::fmt::Write;
            let mut out = format!("{}\nstacktrace:", info);
            let frames = backtrace.frames();
            if frames.len() > 5 {
                let mut done = false;
                for frame in frames[6..].iter() {
                    if done {
                        break;
                    }

                    let ip = frame.ip();
                    let symbols = frame.symbols();
                    for symbol in symbols.iter() {
                        write!(&mut out, "\n{:18?} ", ip).ok();

                        if let Some(name) = symbol.name() {
                            write!(&mut out, "{}", name).ok();
                            // hack hack hack: make smaller stacktraces in case we are
                            // a python binding.
                            if name.as_bytes() == b"ffi_call" {
                                done = true;
                            }
                        } else {
                            write!(&mut out, "<unknown>").ok();
                        }

                        if let Some(file) = symbol.filename() {
                            if let Some(filename) = file.file_name() {
                                write!(&mut out, " ({}:{})", filename.to_string_lossy(),
                                       symbol.lineno().unwrap_or(0)).ok();
                            }
                        }
                    }
                }
            }
            SymbolicStr::from_string(out)
        } else {
            Default::default()
        }
    })
}

/// Clears the last error.
#[no_mangle]
pub unsafe extern "C" fn symbolic_err_clear() {
    LAST_ERROR.with(|e| {
        *e.borrow_mut() = None;
    });
    LAST_PANIC.with(|e| {
        *e.borrow_mut() = None;
    });
}

ffi_fn! {
    /// Creates a symbolic str from a c string.
    ///
    /// This sets the string to owned.  In case it's not owned you either have
    /// to make sure you are not freeing the memory or you need to set the
    /// owned flag to false.
    unsafe fn symbolic_str_from_cstr(s: *const c_char) -> Result<SymbolicStr> {
        let s = CStr::from_ptr(s).to_str()?;
        Ok(SymbolicStr {
            data: s.as_ptr() as *mut _,
            len: s.len(),
            owned: true,
        })
    }
}

/// Frees a symbolic str.
///
/// If the string is marked as not owned then this function does not
/// do anything.
#[no_mangle]
pub unsafe extern "C" fn symbolic_str_free(s: *mut SymbolicStr) {
    if !s.is_null() {
        (*s).free()
    }
}

/// Returns true if the uuid is nil
#[no_mangle]
pub unsafe extern "C" fn symbolic_uuid_is_nil(uuid: *const SymbolicUuid) -> bool {
    if let Ok(uuid) = Uuid::from_bytes(&(*uuid).data[..]) {
        uuid == Uuid::nil()
    } else {
        false
    }
}

/// Formats the UUID into a string.
///
/// The string is newly allocated and needs to be released with
/// `symbolic_cstr_free`.
#[no_mangle]
pub unsafe extern "C" fn symbolic_uuid_to_str(uuid: *const SymbolicUuid) -> SymbolicStr {
    let uuid =  Uuid::from_bytes(&(*uuid).data[..]).unwrap_or(Uuid::nil());
    SymbolicStr::from_string(uuid.hyphenated().to_string())
}<|MERGE_RESOLUTION|>--- conflicted
+++ resolved
@@ -96,16 +96,13 @@
     BadCacheFile = 1004,
     MissingSection = 1005,
     BadDwarfData = 1006,
-<<<<<<< HEAD
-    MissingDebugInfo = 1007,
-    Stackwalk = 2001,
-    Resolver = 2002,
-=======
     // sourcemaps
     BadSourcemap = 2001,
     CannotFlattenSourcemap = 2002,
+    // minidump
+    Stackwalk = 3001,
+    Resolver = 3002,
     // external errors
->>>>>>> 49d092bb
     Io = 10001,
     Utf8Error = 10002,
     ParseInt = 10003,
@@ -127,14 +124,11 @@
             ErrorKind::MissingSection(..) => SymbolicErrorCode::MissingSection,
             ErrorKind::BadDwarfData(..) => SymbolicErrorCode::BadDwarfData,
             ErrorKind::MissingDebugInfo(..) => SymbolicErrorCode::MissingDebugInfo,
-<<<<<<< HEAD
-            ErrorKind::Stackwalk(..) => SymbolicErrorCode::Stackwalk,
-            ErrorKind::Resolver(..) => SymbolicErrorCode::Resolver,
-=======
             ErrorKind::BadJson(..) => SymbolicErrorCode::BadJson,
             ErrorKind::BadSourcemap(..) => SymbolicErrorCode::BadSourcemap,
             ErrorKind::CannotFlattenSourcemap(..) => SymbolicErrorCode::CannotFlattenSourcemap,
->>>>>>> 49d092bb
+            ErrorKind::Stackwalk(..) => SymbolicErrorCode::Stackwalk,
+            ErrorKind::Resolver(..) => SymbolicErrorCode::Resolver,
             ErrorKind::Io(..) => SymbolicErrorCode::Io,
             ErrorKind::Utf8Error(..) => SymbolicErrorCode::Utf8Error,
             ErrorKind::ParseInt(..) => SymbolicErrorCode::ParseInt,
