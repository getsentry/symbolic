--- conflicted
+++ resolved
@@ -30,9 +30,5 @@
 serde_json = "1.0.33"
 uuid = "0.7.1"
 failure = "0.1.3"
-<<<<<<< HEAD
 apple-crash-report-parser = { version = "0.1.1", features = ["with_serde"] }
-symbolic = { version = "5.7.8", path = "..", features = ["debuginfo", "demangle", "minidump", "proguard", "sourcemap", "symcache", "unreal"] }
-=======
-symbolic = { version = "5.7.9", path = "..", features = ["debuginfo", "demangle", "minidump", "proguard", "sourcemap", "symcache", "unreal"] }
->>>>>>> c665aa53
+symbolic = { version = "5.7.9", path = "..", features = ["debuginfo", "demangle", "minidump", "proguard", "sourcemap", "symcache", "unreal"] }