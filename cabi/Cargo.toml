[package]
name = "symbolic-cabi"
version = "7.3.3"
license = "MIT"
authors = [
    "Armin Ronacher <armin.ronacher@active-4.com>",
    "Jan Michael Auer <mail@jauer.org>",
]
homepage = "https://github.com/getsentry/symbolic"
repository = "https://github.com/getsentry/symbolic"
description = """
C interface wrapper for symbolic, a library to symbolicate and process stack
traces from native applications, minidumps, minified JavaScripts or ProGuard
optimized Android apps.
"""
edition = "2018"

[lib]
name = "symbolic"
crate-type = ["cdylib"]

[workspace]

[profile.release]
debug = true
lto = true

[dependencies]
serde_json = "1.0.40"
failure = "0.1.5"
apple-crash-report-parser = { version = "0.4.0", features = ["with_serde"] }
<<<<<<< HEAD
symbolic = { version = "7.3.1", path = "..", features = ["debuginfo", "demangle", "minidump", "proguard", "sourcemap", "symcache", "unreal-serde"] }
proguard = { version = "3.0.0", path = "../../rust-proguard", features = ["uuid"] }
=======
symbolic = { version = "7.3.3", path = "..", features = ["debuginfo", "demangle", "minidump", "proguard", "sourcemap", "symcache", "unreal-serde"] }
>>>>>>> 82f77873
<|MERGE_RESOLUTION|>--- conflicted
+++ resolved
@@ -29,9 +29,5 @@
 serde_json = "1.0.40"
 failure = "0.1.5"
 apple-crash-report-parser = { version = "0.4.0", features = ["with_serde"] }
-<<<<<<< HEAD
-symbolic = { version = "7.3.1", path = "..", features = ["debuginfo", "demangle", "minidump", "proguard", "sourcemap", "symcache", "unreal-serde"] }
-proguard = { version = "3.0.0", path = "../../rust-proguard", features = ["uuid"] }
-=======
 symbolic = { version = "7.3.3", path = "..", features = ["debuginfo", "demangle", "minidump", "proguard", "sourcemap", "symcache", "unreal-serde"] }
->>>>>>> 82f77873
+proguard = { version = "4.0.0", features = ["uuid"] }