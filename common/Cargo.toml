--- conflicted
+++ resolved
@@ -24,21 +24,13 @@
 # gimli = { git = "https://github.com/gimli-rs/gimli", rev = "6de997b41f9629326cf1885cf1e63582ddef6c21", optional = true }
 # goblin = { version = "0.0.19", optional = true }
 memmap = "0.7.0"
-owning_ref = "0.4.0"
-<<<<<<< HEAD
+# owning_ref = "0.4.0"
 # serde = { version = "1.0.80", optional = true }
 # serde_plain = { version = "0.3.0", optional = true }
 # sourcemap = { version = "2.2.1", optional = true }
 stable_deref_trait = "1.1.1"
 # TODO(ja): Release and use public dep
 uuid = "0.7.2"
-=======
-serde = { version = "1.0.85", optional = true }
-serde_plain = { version = "0.3.0", optional = true }
-sourcemap = { version = "2.2.1", optional = true }
-failure = "0.1.5"
-debugid = "0.4.0"
->>>>>>> 873e84de
 
 [features]
 default = []
