--- conflicted
+++ resolved
@@ -18,8 +18,4 @@
 [dependencies]
 failure = "0.1.5"
 sourcemap = "2.2.1"
-<<<<<<< HEAD
-symbolic-common = { version = "5.8.0", path = "../common" }
-=======
-symbolic-common = { version = "5.8.1", path = "../common", features = ["with_sourcemaps"] }
->>>>>>> 873e84de
+symbolic-common = { version = "5.8.1", path = "../common" }