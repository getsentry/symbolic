--- conflicted
+++ resolved
@@ -19,21 +19,10 @@
 failure = "0.1.5"
 fnv = "1.0.6"
 num = "0.2.0"
-<<<<<<< HEAD
-symbolic-common = { version = "5.8.1", path = "../common" }
-symbolic-debuginfo = { version = "5.8.1", path = "../debuginfo" }
+symbolic-common = { version = "5.8.2", path = "../common" }
+symbolic-debuginfo = { version = "5.8.2", path = "../debuginfo" }
 
 [dev-dependencies]
 # TODO(ja): Remove demangle from tests
-symbolic-demangle = { version = "5.8.0", path = "../demangle" }
-symbolic-testutils = { version = "5.8.0", path = "../testutils" }
-=======
-owning_ref = "0.4.0"
-symbolic-common = { version = "5.8.2", path = "../common", features = ["with_dwarf", "with_objects"] }
-symbolic-debuginfo = { version = "5.8.2", path = "../debuginfo" }
 symbolic-demangle = { version = "5.8.2", path = "../demangle" }
-uuid = { version = "0.7.2", features = ["serde"] }
-
-[dev-dependencies]
-symbolic-testutils = { version = "5.8.2", path = "../testutils" }
->>>>>>> 821d945e
+symbolic-testutils = { version = "5.8.2", path = "../testutils" }